--- conflicted
+++ resolved
@@ -513,13 +513,9 @@
 		"CtrlPageUp":     "PreviousTab",
 		"CtrlPageDown":   "NextTab",
 		"CtrlG":          "ToggleHelp",
-<<<<<<< HEAD
 		"Alt-h":          "ToggleHelp",
 		"Altr":           "ToggleRuler",
-=======
 		"Alt-g":          "ToggleKeyMenu",
-		"CtrlR":          "ToggleRuler",
->>>>>>> 423f4675
 		"CtrlL":          "JumpLine",
 		"Delete":         "Delete",
 		"CtrlB":          "ShellMode",
