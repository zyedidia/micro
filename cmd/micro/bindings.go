package main

import (
	"encoding/json"
	"errors"
	"io/ioutil"
	"os"
	"os/exec"
	"strings"
	"time"

	"github.com/mitchellh/go-homedir"
	"github.com/zyedidia/clipboard"
	"github.com/zyedidia/tcell"
)

var bindings map[tcell.Key]func(*View) bool

// InitBindings initializes the keybindings for micro
func InitBindings() {
	bindings = make(map[tcell.Key]func(*View) bool)

	actions := map[string]func(*View) bool{
		"CursorUp":            (*View).CursorUp,
		"CursorDown":          (*View).CursorDown,
		"CursorLeft":          (*View).CursorLeft,
		"CursorRight":         (*View).CursorRight,
<<<<<<< HEAD
=======
		"CursorStart":         (*View).CursorStart,
		"CursorEnd":           (*View).CursorEnd,
		"SelectToStart":       (*View).SelectToStart,
		"SelectToEnd":         (*View).SelectToEnd,
		"SelectLeft":          (*View).SelectLeft,
		"SelectRight":         (*View).SelectRight,
		"WordRight":           (*View).WordRight,
		"WordLeft":            (*View).WordLeft,
		"SelectWordRight":     (*View).SelectWordRight,
		"SelectWordLeft":      (*View).SelectWordLeft,
		"SelectToStartOfLine": (*View).SelectToStartOfLine,
		"SelectToEndOfLine":   (*View).SelectToEndOfLine,
>>>>>>> 536c9623
		"InsertEnter":         (*View).InsertEnter,
		"InsertSpace":         (*View).InsertSpace,
		"Backspace":           (*View).Backspace,
		"Delete":              (*View).Delete,
		"InsertTab":           (*View).InsertTab,
		"Save":                (*View).Save,
		"Find":                (*View).Find,
		"FindNext":            (*View).FindNext,
		"FindPrevious":        (*View).FindPrevious,
		"Undo":                (*View).Undo,
		"Redo":                (*View).Redo,
		"Copy":                (*View).Copy,
		"Cut":                 (*View).Cut,
		"CutLine":             (*View).CutLine,
		"Paste":               (*View).Paste,
		"SelectAll":           (*View).SelectAll,
		"OpenFile":            (*View).OpenFile,
<<<<<<< HEAD
		"Beginning":           (*View).Beginning,
=======
		"Start":               (*View).Start,
>>>>>>> 536c9623
		"End":                 (*View).End,
		"PageUp":              (*View).PageUp,
		"PageDown":            (*View).PageDown,
		"HalfPageUp":          (*View).HalfPageUp,
		"HalfPageDown":        (*View).HalfPageDown,
		"StartOfLine":         (*View).StartOfLine,
		"EndOfLine":           (*View).EndOfLine,
		"ToggleRuler":         (*View).ToggleRuler,
<<<<<<< HEAD
		"ExitMultiCursorMode": (*View).ExitMultiCursorMode,
=======
>>>>>>> 536c9623
	}

	keys := map[string]tcell.Key{
		"Up":             tcell.KeyUp,
		"Down":           tcell.KeyDown,
		"Right":          tcell.KeyRight,
		"Left":           tcell.KeyLeft,
		"AltUp":          tcell.KeyAltUp,
		"AltDown":        tcell.KeyAltDown,
		"AltLeft":        tcell.KeyAltLeft,
		"AltRight":       tcell.KeyAltRight,
		"CtrlUp":         tcell.KeyCtrlUp,
		"CtrlDown":       tcell.KeyCtrlDown,
		"CtrlLeft":       tcell.KeyCtrlLeft,
		"CtrlRight":      tcell.KeyCtrlRight,
		"ShiftUp":        tcell.KeyShiftUp,
		"ShiftDown":      tcell.KeyShiftDown,
		"ShiftLeft":      tcell.KeyShiftLeft,
		"ShiftRight":     tcell.KeyShiftRight,
		"AltShiftUp":     tcell.KeyAltShiftUp,
		"AltShiftDown":   tcell.KeyAltShiftDown,
		"AltShiftLeft":   tcell.KeyAltShiftLeft,
		"AltShiftRight":  tcell.KeyAltShiftRight,
		"CtrlShiftUp":    tcell.KeyCtrlShiftUp,
		"CtrlShiftDown":  tcell.KeyCtrlShiftDown,
		"CtrlShiftLeft":  tcell.KeyCtrlShiftLeft,
		"CtrlShiftRight": tcell.KeyCtrlShiftRight,
		"UpLeft":         tcell.KeyUpLeft,
		"UpRight":        tcell.KeyUpRight,
		"DownLeft":       tcell.KeyDownLeft,
		"DownRight":      tcell.KeyDownRight,
		"Center":         tcell.KeyCenter,
		"PgUp":           tcell.KeyPgUp,
		"PgDn":           tcell.KeyPgDn,
		"Home":           tcell.KeyHome,
		"End":            tcell.KeyEnd,
		"Insert":         tcell.KeyInsert,
		"Delete":         tcell.KeyDelete,
		"Help":           tcell.KeyHelp,
		"Exit":           tcell.KeyExit,
		"Clear":          tcell.KeyClear,
		"Cancel":         tcell.KeyCancel,
		"Print":          tcell.KeyPrint,
		"Pause":          tcell.KeyPause,
		"Backtab":        tcell.KeyBacktab,
		"F1":             tcell.KeyF1,
		"F2":             tcell.KeyF2,
		"F3":             tcell.KeyF3,
		"F4":             tcell.KeyF4,
		"F5":             tcell.KeyF5,
		"F6":             tcell.KeyF6,
		"F7":             tcell.KeyF7,
		"F8":             tcell.KeyF8,
		"F9":             tcell.KeyF9,
		"F10":            tcell.KeyF10,
		"F11":            tcell.KeyF11,
		"F12":            tcell.KeyF12,
		"F13":            tcell.KeyF13,
		"F14":            tcell.KeyF14,
		"F15":            tcell.KeyF15,
		"F16":            tcell.KeyF16,
		"F17":            tcell.KeyF17,
		"F18":            tcell.KeyF18,
		"F19":            tcell.KeyF19,
		"F20":            tcell.KeyF20,
		"F21":            tcell.KeyF21,
		"F22":            tcell.KeyF22,
		"F23":            tcell.KeyF23,
		"F24":            tcell.KeyF24,
		"F25":            tcell.KeyF25,
		"F26":            tcell.KeyF26,
		"F27":            tcell.KeyF27,
		"F28":            tcell.KeyF28,
		"F29":            tcell.KeyF29,
		"F30":            tcell.KeyF30,
		"F31":            tcell.KeyF31,
		"F32":            tcell.KeyF32,
		"F33":            tcell.KeyF33,
		"F34":            tcell.KeyF34,
		"F35":            tcell.KeyF35,
		"F36":            tcell.KeyF36,
		"F37":            tcell.KeyF37,
		"F38":            tcell.KeyF38,
		"F39":            tcell.KeyF39,
		"F40":            tcell.KeyF40,
		"F41":            tcell.KeyF41,
		"F42":            tcell.KeyF42,
		"F43":            tcell.KeyF43,
		"F44":            tcell.KeyF44,
		"F45":            tcell.KeyF45,
		"F46":            tcell.KeyF46,
		"F47":            tcell.KeyF47,
		"F48":            tcell.KeyF48,
		"F49":            tcell.KeyF49,
		"F50":            tcell.KeyF50,
		"F51":            tcell.KeyF51,
		"F52":            tcell.KeyF52,
		"F53":            tcell.KeyF53,
		"F54":            tcell.KeyF54,
		"F55":            tcell.KeyF55,
		"F56":            tcell.KeyF56,
		"F57":            tcell.KeyF57,
		"F58":            tcell.KeyF58,
		"F59":            tcell.KeyF59,
		"F60":            tcell.KeyF60,
		"F61":            tcell.KeyF61,
		"F62":            tcell.KeyF62,
		"F63":            tcell.KeyF63,
		"F64":            tcell.KeyF64,
		"CtrlSpace":      tcell.KeyCtrlSpace,
		"CtrlA":          tcell.KeyCtrlA,
		"CtrlB":          tcell.KeyCtrlB,
		"CtrlC":          tcell.KeyCtrlC,
		"CtrlD":          tcell.KeyCtrlD,
		"CtrlE":          tcell.KeyCtrlE,
		"CtrlF":          tcell.KeyCtrlF,
		"CtrlG":          tcell.KeyCtrlG,
		"CtrlH":          tcell.KeyCtrlH,
		"CtrlI":          tcell.KeyCtrlI,
		"CtrlJ":          tcell.KeyCtrlJ,
		"CtrlK":          tcell.KeyCtrlK,
		"CtrlL":          tcell.KeyCtrlL,
		"CtrlM":          tcell.KeyCtrlM,
		"CtrlN":          tcell.KeyCtrlN,
		"CtrlO":          tcell.KeyCtrlO,
		"CtrlP":          tcell.KeyCtrlP,
		"CtrlQ":          tcell.KeyCtrlQ,
		"CtrlR":          tcell.KeyCtrlR,
		"CtrlS":          tcell.KeyCtrlS,
		"CtrlT":          tcell.KeyCtrlT,
		"CtrlU":          tcell.KeyCtrlU,
		"CtrlV":          tcell.KeyCtrlV,
		"CtrlW":          tcell.KeyCtrlW,
		"CtrlX":          tcell.KeyCtrlX,
		"CtrlY":          tcell.KeyCtrlY,
		"CtrlZ":          tcell.KeyCtrlZ,
		"CtrlLeftSq":     tcell.KeyCtrlLeftSq,
		"CtrlBackslash":  tcell.KeyCtrlBackslash,
		"CtrlRightSq":    tcell.KeyCtrlRightSq,
		"CtrlCarat":      tcell.KeyCtrlCarat,
		"CtrlUnderscore": tcell.KeyCtrlUnderscore,
		"Backspace":      tcell.KeyBackspace,
		"Tab":            tcell.KeyTab,
		"Esc":            tcell.KeyEsc,
		"Escape":         tcell.KeyEscape,
		"Enter":          tcell.KeyEnter,
		"Space":          tcell.KeySpace,
		"Backspace2":     tcell.KeyBackspace2,
	}

	var parsed map[string]string
	defaults := DefaultBindings()

	filename := configDir + "/bindings.json"
	if _, e := os.Stat(filename); e == nil {
		input, err := ioutil.ReadFile(filename)
		if err != nil {
			TermMessage("Error reading bindings.json file: " + err.Error())
			return
		}

		err = json.Unmarshal(input, &parsed)
		if err != nil {
			TermMessage("Error reading bindings.json:", err.Error())
		}
	}

	for k, v := range defaults {
		bindings[keys[k]] = actions[v]
	}
	for k, v := range parsed {
		bindings[keys[k]] = actions[v]
	}
}

// DefaultBindings returns a map containing micro's default keybindings
func DefaultBindings() map[string]string {
	return map[string]string{
<<<<<<< HEAD
		"Up":         "CursorUp",
		"Down":       "CursorDown",
		"Right":      "CursorRight",
		"Left":       "CursorLeft",
		"Enter":      "InsertEnter",
		"Space":      "InsertSpace",
		"Backspace":  "Backspace",
		"Backspace2": "Backspace",
		"Tab":        "InsertTab",
		"CtrlO":      "OpenFile",
		"CtrlS":      "Save",
		"CtrlF":      "Find",
		"CtrlN":      "FindNext",
		"CtrlP":      "FindPrevious",
		"CtrlZ":      "Undo",
		"CtrlY":      "Redo",
		"CtrlC":      "Copy",
		"CtrlX":      "Cut",
		"CtrlK":      "CutLine",
		"CtrlV":      "Paste",
		"CtrlA":      "SelectAll",
		"Home":       "StartOfLine",
		"End":        "EndOfLine",
		"PgUp":       "PageUp",
		"PgDn":       "PageDown",
		"CtrlU":      "HalfPageUp",
		"CtrlD":      "HalfPageDown",
		"CtrlR":      "ToggleRuler",
		"Delete":     "Delete",
		"Esc":        "ExitMultiCursorMode",
=======
		"Up":             "CursorUp",
		"Down":           "CursorDown",
		"Right":          "CursorRight",
		"Left":           "CursorLeft",
		"ShiftLeft":      "SelectLeft",
		"ShiftRight":     "SelectRight",
		"AltLeft":        "WordLeft",
		"AltRight":       "WordRight",
		"AltShiftRight":  "SelectWordRight",
		"AltShiftLeft":   "SelectWordLeft",
		"CtrlLeft":       "StartOfLine",
		"CtrlRight":      "EndOfLine",
		"CtrlShiftLeft":  "SelectToStartOfLine",
		"CtrlShiftRight": "SelectToEndOfLine",
		"CtrlUp":         "CursorStart",
		"CtrlDown":       "CursorEnd",
		"CtrlShiftUp":    "SelectToStart",
		"CtrlShiftDown":  "SelectToEnd",
		"Enter":          "InsertEnter",
		"Space":          "InsertSpace",
		"Backspace":      "Backspace",
		"Backspace2":     "Backspace",
		"Tab":            "InsertTab",
		"CtrlO":          "OpenFile",
		"CtrlS":          "Save",
		"CtrlF":          "Find",
		"CtrlN":          "FindNext",
		"CtrlP":          "FindPrevious",
		"CtrlZ":          "Undo",
		"CtrlY":          "Redo",
		"CtrlC":          "Copy",
		"CtrlX":          "Cut",
		"CtrlK":          "CutLine",
		"CtrlV":          "Paste",
		"CtrlA":          "SelectAll",
		"Home":           "Start",
		"End":            "End",
		"PgUp":           "PageUp",
		"PgDn":           "PageDown",
		"CtrlU":          "HalfPageUp",
		"CtrlD":          "HalfPageDown",
		"CtrlR":          "ToggleRuler",
		"Delete":         "Delete",
>>>>>>> 536c9623
	}
}

// CursorUp moves the cursor up
func (v *View) CursorUp() bool {
	for i := range v.cursor {
		v.cursor[i].ResetSelection()
		v.cursor[i].Up()
	}
	return true
}

// CursorDown moves the cursor down
func (v *View) CursorDown() bool {
	for i := range v.cursor {
		v.cursor[i].ResetSelection()
		v.cursor[i].Down()
	}
	return true
}

// CursorLeft moves the cursor left
func (v *View) CursorLeft() bool {
<<<<<<< HEAD
	for i := range v.cursor {
		v.cursor[i].ResetSelection()
		v.cursor[i].Left()
=======
	if v.cursor.HasSelection() {
		v.cursor.SetLoc(v.cursor.curSelection[0])
		v.cursor.ResetSelection()
	} else {
		v.cursor.Left()
>>>>>>> 536c9623
	}
	return true
}

// CursorRight moves the cursor right
func (v *View) CursorRight() bool {
<<<<<<< HEAD
	for i := range v.cursor {
		v.cursor[i].ResetSelection()
		v.cursor[i].Right()
	}
=======
	if v.cursor.HasSelection() {
		v.cursor.SetLoc(v.cursor.curSelection[1] - 1)
		v.cursor.ResetSelection()
	} else {
		v.cursor.Right()
	}
	return true
}

// WordRight moves the cursor one word to the right
func (v *View) WordRight() bool {
	v.cursor.WordRight()
	return true
}

// WordLeft moves the cursor one word to the left
func (v *View) WordLeft() bool {
	v.cursor.WordLeft()
	return true
}

// SelectLeft selects the character to the left of the cursor
func (v *View) SelectLeft() bool {
	loc := v.cursor.Loc()
	if !v.cursor.HasSelection() {
		v.cursor.origSelection[0] = loc
	}
	v.cursor.SelectTo(loc - 1)
	v.cursor.Left()
	return true
}

// SelectRight selects the character to the right of the cursor
func (v *View) SelectRight() bool {
	loc := v.cursor.Loc()
	if !v.cursor.HasSelection() {
		v.cursor.origSelection[0] = loc
	}
	v.cursor.SelectTo(loc + 1)
	v.cursor.Right()
>>>>>>> 536c9623
	return true
}

// SelectWordRight selects the word to the right of the cursor
func (v *View) SelectWordRight() bool {
	loc := v.cursor.Loc()
	if !v.cursor.HasSelection() {
		v.cursor.origSelection[0] = loc
	}
	v.cursor.WordRight()
	v.cursor.SelectTo(v.cursor.Loc())
	return true
}

// SelectWordLeft selects the word to the left of the cursor
func (v *View) SelectWordLeft() bool {
	loc := v.cursor.Loc()
	if !v.cursor.HasSelection() {
		v.cursor.origSelection[0] = loc
	}
	v.cursor.WordLeft()
	v.cursor.SelectTo(v.cursor.Loc())
	return true
}

// StartOfLine moves the cursor to the start of the line
func (v *View) StartOfLine() bool {
	v.cursor.Start()
	return true
}

// EndOfLine moves the cursor to the end of the line
func (v *View) EndOfLine() bool {
	v.cursor.End()
	return true
}

// SelectToStartOfLine selects to the start of the current line
func (v *View) SelectToStartOfLine() bool {
	loc := v.cursor.Loc()
	if !v.cursor.HasSelection() {
		v.cursor.origSelection[0] = loc
	}
	v.cursor.Start()
	v.cursor.SelectTo(v.cursor.Loc())
	return true
}

// SelectToEndOfLine selects to the end of the current line
func (v *View) SelectToEndOfLine() bool {
	loc := v.cursor.Loc()
	if !v.cursor.HasSelection() {
		v.cursor.origSelection[0] = loc
	}
	v.cursor.End()
	v.cursor.SelectTo(v.cursor.Loc())
	return true
}

// CursorStart moves the cursor to the start of the buffer
func (v *View) CursorStart() bool {
	v.cursor.x = 0
	v.cursor.y = 0
	return true
}

// CursorEnd moves the cursor to the end of the buffer
func (v *View) CursorEnd() bool {
	v.cursor.SetLoc(len(v.buf.text))
	return true
}

// SelectToStart selects the text from the cursor to the start of the buffer
func (v *View) SelectToStart() bool {
	loc := v.cursor.Loc()
	if !v.cursor.HasSelection() {
		v.cursor.origSelection[0] = loc
	}
	v.CursorStart()
	v.cursor.SelectTo(0)
	return true
}

// SelectToEnd selects the text from the cursor to the end of the buffer
func (v *View) SelectToEnd() bool {
	loc := v.cursor.Loc()
	if !v.cursor.HasSelection() {
		v.cursor.origSelection[0] = loc
	}
	v.CursorEnd()
	v.cursor.SelectTo(len(v.buf.text))
	return true
}

// InsertSpace inserts a space
func (v *View) InsertSpace() bool {
	// Insert a space
	for i := range v.cursor {
		if v.cursor[i].HasSelection() {
			v.cursor[i].DeleteSelection()
			v.cursor[i].ResetSelection()
		}
		v.eh.Insert(v.cursor[i].Loc(), " ")
		v.cursor[i].Right()
	}
	return true
}

// InsertEnter inserts a newline plus possible some whitespace if autoindent is on
func (v *View) InsertEnter() bool {
	// Insert a newline
	for i := range v.cursor {
		if v.cursor[i].HasSelection() {
			v.cursor[i].DeleteSelection()
			v.cursor[i].ResetSelection()
		}

		v.eh.Insert(v.cursor[i].Loc(), "\n")
		ws := GetLeadingWhitespace(v.buf.lines[v.cursor[i].y])
		v.cursor[i].Right()

		if settings.AutoIndent {
			v.eh.Insert(v.cursor[i].Loc(), ws)
			for i := 0; i < len(ws); i++ {
				v.cursor[i].Right()
			}
		}
		v.cursor[i].lastVisualX = v.cursor[i].GetVisualX()
	}
	return true
}

// Backspace deletes the previous character
func (v *View) Backspace() bool {
	// Delete a character
	for i := range v.cursor {
		if v.cursor[i].HasSelection() {
			v.cursor[i].DeleteSelection()
			v.cursor[i].ResetSelection()
		} else if v.cursor[i].Loc() > 0 {
			// We have to do something a bit hacky here because we want to
			// delete the line by first moving left and then deleting backwards
			// but the undo redo would place the cursor in the wrong place
			// So instead we move left, save the position, move back, delete
			// and restore the position

			// If the user is using spaces instead of tabs and they are deleting
			// whitespace at the start of the line, we should delete as if its a
			// tab (tabSize number of spaces)
			lineStart := v.buf.lines[v.cursor[i].y][:v.cursor[i].x]
			if settings.TabsToSpaces && IsSpaces(lineStart) && len(lineStart) != 0 && len(lineStart)%settings.TabSize == 0 {
				loc := v.cursor[i].Loc()
				v.cursor[i].SetLoc(loc - settings.TabSize)
				cx, cy := v.cursor[i].x, v.cursor[i].y
				v.cursor[i].SetLoc(loc)
				v.eh.Remove(loc-settings.TabSize, loc)
				v.cursor[i].x, v.cursor[i].y = cx, cy
			} else {
				v.cursor[i].Left()
				cx, cy := v.cursor[i].x, v.cursor[i].y
				v.cursor[i].Right()
				loc := v.cursor[i].Loc()
				v.eh.Remove(loc-1, loc)
				v.cursor[i].x, v.cursor[i].y = cx, cy
			}
		}
		v.cursor[i].lastVisualX = v.cursor[i].GetVisualX()
	}
	return true
}

// Delete deletes the next character
func (v *View) Delete() bool {
	for i := range v.cursor {
		if v.cursor[i].HasSelection() {
			v.cursor[i].DeleteSelection()
			v.cursor[i].ResetSelection()
		} else {
			loc := v.cursor[i].Loc()
			if loc < len(v.buf.text) {
				v.eh.Remove(loc, loc+1)
			}
		}
	}
	return true
}

// InsertTab inserts a tab or spaces
func (v *View) InsertTab() bool {
	// Insert a tab
	for i := range v.cursor {
		if v.cursor[i].HasSelection() {
			v.cursor[i].DeleteSelection()
			v.cursor[i].ResetSelection()
		}
		if settings.TabsToSpaces {
			v.eh.Insert(v.cursor[i].Loc(), Spaces(settings.TabSize))
			for i := 0; i < settings.TabSize; i++ {
				v.cursor[i].Right()
			}
		} else {
			v.eh.Insert(v.cursor[i].Loc(), "\t")
			v.cursor[i].Right()
		}
	}
	return true
}

// Save the buffer to disk
func (v *View) Save() bool {
	// If this is an empty buffer, ask for a filename
	if v.buf.path == "" {
		filename, canceled := messenger.Prompt("Filename: ")
		if !canceled {
			v.buf.path = filename
			v.buf.name = filename
		} else {
			return true
		}
	}
	err := v.buf.Save()
	if err != nil {
		messenger.Error(err.Error())
	} else {
		messenger.Message("Saved " + v.buf.path)
		switch v.buf.filetype {
		case "Go":
			v.GoSave()
		}
	}
	return true
}

// GoSave saves the current file (must be a go file) and runs goimports or gofmt
// depending on the user's configuration
func (v *View) GoSave() {
	if settings.GoImports == true {
		messenger.Message("Running goimports...")
		err := goimports(v.buf.path)
		if err != nil {
			messenger.Error(err)
		} else {
			messenger.Message("Saved " + v.buf.path)
		}
		v.reOpen()
	} else if settings.GoFmt == true {
		messenger.Message("Running gofmt...")
		err := gofmt(v.buf.path)
		if err != nil {
			messenger.Error(err)
		} else {
			messenger.Message("Saved " + v.buf.path)
		}
		v.reOpen()
		return
	}

	return
}

// Find opens a prompt and searches forward for the input. Find will use the
// default cursor when in multicursor mode.
func (v *View) Find() bool {
	if v.cursor[0].HasSelection() {
		searchStart = v.cursor[0].curSelection[1]
	} else {
		searchStart = ToCharPos(v.cursor[0].x, v.cursor[0].y, v.buf)
	}
	BeginSearch()
	return true
}

// FindNext searches forwards for the last used search term. If searching is
// set to true, we do not spawn multiple cursors since the user is looking
// through each match. If searching is set to false, the user wants to enter
// multicursor mode, so we select the word under the cursor, and spawn a new
// cursor for every subsequent match.
func (v *View) FindNext() bool {
	if !searching && settings.MultiCursor {
		if v.cursor[0].HasSelection() {
			lastSearch = v.cursor[0].GetSelection()
		} else {
			v.cursor[0].SelectWord()
			lastSearch = v.cursor[0].GetSelection()
			return false
		}
	}
	if v.cursor[0].HasSelection() {
		searchStart = v.cursor[0].curSelection[1]
	} else {
		searchStart = ToCharPos(v.cursor[0].x, v.cursor[0].y, v.buf)
	}
	messenger.Message("Find: " + lastSearch)
	Search(lastSearch, v, true)
	return true
}

// FindPrevious searches backwards for the last used search term. FindPrevious
// will use the default cursor when in multicursor mode.
func (v *View) FindPrevious() bool {
	if v.cursor[0].HasSelection() {
		searchStart = v.cursor[0].curSelection[0]
	} else {
		searchStart = ToCharPos(v.cursor[0].x, v.cursor[0].y, v.buf)
	}
	messenger.Message("Find: " + lastSearch)
	Search(lastSearch, v, false)
	return true
}

// Undo undoes the last action
func (v *View) Undo() bool {
	v.eh.Undo()
	return true
}

// Redo redoes the last action
func (v *View) Redo() bool {
	v.eh.Redo()
	return true
}

// Copy the selection to the system clipboard. It will copy only what's under
// the default cursor.
func (v *View) Copy() bool {
	if v.cursor[0].HasSelection() {
		clipboard.WriteAll(v.cursor[0].GetSelection())
		v.freshClip = true
	}
	return true
}

// CutLine cuts the current line to the clipboard. It will cut only what's
// under the default cursor.
func (v *View) CutLine() bool {
	v.cursor[0].SelectLine()
	if v.freshClip == true {

		if v.cursor[0].HasSelection() {
			if clip, err := clipboard.ReadAll(); err != nil {
				messenger.Error(err)
			} else {
				clipboard.WriteAll(clip + v.cursor[0].GetSelection())
			}
		}
	} else if time.Since(v.lastCutTime)/time.Second > 10*time.Second || v.freshClip == false {
		v.Copy()
	}
	v.freshClip = true
	v.lastCutTime = time.Now()
	v.cursor[0].DeleteSelection()
	v.cursor[0].ResetSelection()
	return true
}

// Cut the selection to the system clipboard. It will cut only what's under
// the default cursor.
func (v *View) Cut() bool {
	if v.cursor[0].HasSelection() {
		clipboard.WriteAll(v.cursor[0].GetSelection())
		v.cursor[0].DeleteSelection()
		v.cursor[0].ResetSelection()
		v.freshClip = true
	}
	return true
}

// Paste whatever is in the system clipboard into the buffer
// Delete and paste if the user has a selection. It will paste under every
// cursor when in multicursor mode.
func (v *View) Paste() bool {
	for i := range v.cursor {
		if v.cursor[i].HasSelection() {
			v.cursor[i].DeleteSelection()
			v.cursor[i].ResetSelection()
		}
		clip, _ := clipboard.ReadAll()
		v.eh.Insert(v.cursor[i].Loc(), clip)
		v.cursor[i].SetLoc(v.cursor[i].Loc() + Count(clip))
	}
	v.freshClip = false
	return true
}

// SelectAll selects the entire buffer. Only available in single cursor mode
// and will exit multicuror mode.
func (v *View) SelectAll() bool {
	v.exitMultiCursorMode()
	v.cursor[0].curSelection[1] = 0
	v.cursor[0].curSelection[0] = v.buf.Len()
	// Put the cursor at the beginning
	v.cursor[0].x = 0
	v.cursor[0].y = 0
	return true
}

// OpenFile opens a new file in the buffer
func (v *View) OpenFile() bool {
	if v.CanClose("Continue? (yes, no, save) ") {
		filename, canceled := messenger.Prompt("File to open: ")
		if canceled {
			return true
		}
		home, _ := homedir.Dir()
		filename = strings.Replace(filename, "~", home, 1)
		file, err := ioutil.ReadFile(filename)

		if err != nil {
			messenger.Error(err.Error())
			return true
		}
		buf := NewBuffer(string(file), filename)
		v.OpenBuffer(buf)
	}
	return true
}

// Start moves the viewport to the start of the buffer
func (v *View) Start() bool {
	v.topline = 0
	return false
}

// End moves the viewport to the end of the buffer
func (v *View) End() bool {
	if v.height > len(v.buf.lines) {
		v.topline = 0
	} else {
		v.topline = len(v.buf.lines) - v.height
	}
	return false
}

// PageUp scrolls the view up a page
func (v *View) PageUp() bool {
	if v.topline > v.height {
		v.ScrollUp(v.height)
	} else {
		v.topline = 0
	}
	return false
}

// PageDown scrolls the view down a page
func (v *View) PageDown() bool {
	if len(v.buf.lines)-(v.topline+v.height) > v.height {
		v.ScrollDown(v.height)
	} else if len(v.buf.lines) >= v.height {
		v.topline = len(v.buf.lines) - v.height
	}
	return false
}

// HalfPageUp scrolls the view up half a page
func (v *View) HalfPageUp() bool {
	if v.topline > v.height/2 {
		v.ScrollUp(v.height / 2)
	} else {
		v.topline = 0
	}
	return false
}

// HalfPageDown scrolls the view down half a page
func (v *View) HalfPageDown() bool {
	if len(v.buf.lines)-(v.topline+v.height) > v.height/2 {
		v.ScrollDown(v.height / 2)
	} else {
		if len(v.buf.lines) >= v.height {
			v.topline = len(v.buf.lines) - v.height
		}
	}
	return false
}

// ToggleRuler turns line numbers off and on
func (v *View) ToggleRuler() bool {
	if settings.Ruler == false {
		settings.Ruler = true
	} else {
		settings.Ruler = false
	}
	return false
}

<<<<<<< HEAD
// StartOfLine moves the cursor to the start of the line
func (v *View) StartOfLine() bool {
	for i := range v.cursor {
		v.cursor[i].Start()
	}
	return true
}

// EndOfLine moves the cursor to the end of the line
func (v *View) EndOfLine() bool {
	for i := range v.cursor {
		v.cursor[i].End()
	}
	return true
}

// ExitMultiCursorMode removes all cursors except for the default, putting
// the editor back into single cursor mode.
func (v *View) ExitMultiCursorMode() bool {
	v.exitMultiCursorMode()
	return true
}

=======
>>>>>>> 536c9623
// None is no action
func None() bool {
	return false
}

// gofmt runs gofmt on a file
func gofmt(file string) error {
	cmd := exec.Command("gofmt", "-w", file)
	cmd.Start()
	err := cmd.Wait()
	if err != nil {
		return errors.New("Check syntax ") //TODO: highlight or display locations
	}
	return nil
}

// goimports runs goimports on a file
func goimports(file string) error {
	cmd := exec.Command("goimports", "-w", file)
	cmd.Start()
	err := cmd.Wait()
	if err != nil {
		return errors.New("Check syntax ") //TODO: highlight or display locations
	}
	return nil
}<|MERGE_RESOLUTION|>--- conflicted
+++ resolved
@@ -25,21 +25,6 @@
 		"CursorDown":          (*View).CursorDown,
 		"CursorLeft":          (*View).CursorLeft,
 		"CursorRight":         (*View).CursorRight,
-<<<<<<< HEAD
-=======
-		"CursorStart":         (*View).CursorStart,
-		"CursorEnd":           (*View).CursorEnd,
-		"SelectToStart":       (*View).SelectToStart,
-		"SelectToEnd":         (*View).SelectToEnd,
-		"SelectLeft":          (*View).SelectLeft,
-		"SelectRight":         (*View).SelectRight,
-		"WordRight":           (*View).WordRight,
-		"WordLeft":            (*View).WordLeft,
-		"SelectWordRight":     (*View).SelectWordRight,
-		"SelectWordLeft":      (*View).SelectWordLeft,
-		"SelectToStartOfLine": (*View).SelectToStartOfLine,
-		"SelectToEndOfLine":   (*View).SelectToEndOfLine,
->>>>>>> 536c9623
 		"InsertEnter":         (*View).InsertEnter,
 		"InsertSpace":         (*View).InsertSpace,
 		"Backspace":           (*View).Backspace,
@@ -57,11 +42,6 @@
 		"Paste":               (*View).Paste,
 		"SelectAll":           (*View).SelectAll,
 		"OpenFile":            (*View).OpenFile,
-<<<<<<< HEAD
-		"Beginning":           (*View).Beginning,
-=======
-		"Start":               (*View).Start,
->>>>>>> 536c9623
 		"End":                 (*View).End,
 		"PageUp":              (*View).PageUp,
 		"PageDown":            (*View).PageDown,
@@ -70,10 +50,7 @@
 		"StartOfLine":         (*View).StartOfLine,
 		"EndOfLine":           (*View).EndOfLine,
 		"ToggleRuler":         (*View).ToggleRuler,
-<<<<<<< HEAD
 		"ExitMultiCursorMode": (*View).ExitMultiCursorMode,
-=======
->>>>>>> 536c9623
 	}
 
 	keys := map[string]tcell.Key{
@@ -252,38 +229,6 @@
 // DefaultBindings returns a map containing micro's default keybindings
 func DefaultBindings() map[string]string {
 	return map[string]string{
-<<<<<<< HEAD
-		"Up":         "CursorUp",
-		"Down":       "CursorDown",
-		"Right":      "CursorRight",
-		"Left":       "CursorLeft",
-		"Enter":      "InsertEnter",
-		"Space":      "InsertSpace",
-		"Backspace":  "Backspace",
-		"Backspace2": "Backspace",
-		"Tab":        "InsertTab",
-		"CtrlO":      "OpenFile",
-		"CtrlS":      "Save",
-		"CtrlF":      "Find",
-		"CtrlN":      "FindNext",
-		"CtrlP":      "FindPrevious",
-		"CtrlZ":      "Undo",
-		"CtrlY":      "Redo",
-		"CtrlC":      "Copy",
-		"CtrlX":      "Cut",
-		"CtrlK":      "CutLine",
-		"CtrlV":      "Paste",
-		"CtrlA":      "SelectAll",
-		"Home":       "StartOfLine",
-		"End":        "EndOfLine",
-		"PgUp":       "PageUp",
-		"PgDn":       "PageDown",
-		"CtrlU":      "HalfPageUp",
-		"CtrlD":      "HalfPageDown",
-		"CtrlR":      "ToggleRuler",
-		"Delete":     "Delete",
-		"Esc":        "ExitMultiCursorMode",
-=======
 		"Up":             "CursorUp",
 		"Down":           "CursorDown",
 		"Right":          "CursorRight",
@@ -327,7 +272,7 @@
 		"CtrlD":          "HalfPageDown",
 		"CtrlR":          "ToggleRuler",
 		"Delete":         "Delete",
->>>>>>> 536c9623
+		"Esc":            "ExitMultiCursorMode",
 	}
 }
 
@@ -351,161 +296,176 @@
 
 // CursorLeft moves the cursor left
 func (v *View) CursorLeft() bool {
-<<<<<<< HEAD
-	for i := range v.cursor {
-		v.cursor[i].ResetSelection()
-		v.cursor[i].Left()
-=======
-	if v.cursor.HasSelection() {
-		v.cursor.SetLoc(v.cursor.curSelection[0])
-		v.cursor.ResetSelection()
-	} else {
-		v.cursor.Left()
->>>>>>> 536c9623
+	for i := range v.cursor {
+		if v.cursor[i].HasSelection() {
+			v.cursor[i].SetLoc(v.cursor[i].curSelection[0])
+			v.cursor[i].ResetSelection()
+		} else {
+			v.cursor[i].Left()
+		}
 	}
 	return true
 }
 
 // CursorRight moves the cursor right
 func (v *View) CursorRight() bool {
-<<<<<<< HEAD
-	for i := range v.cursor {
-		v.cursor[i].ResetSelection()
-		v.cursor[i].Right()
-	}
-=======
-	if v.cursor.HasSelection() {
-		v.cursor.SetLoc(v.cursor.curSelection[1] - 1)
-		v.cursor.ResetSelection()
-	} else {
-		v.cursor.Right()
+	for i := range v.cursor {
+		if v.cursor[i].HasSelection() {
+			v.cursor[i].SetLoc(v.cursor[i].curSelection[1] - 1)
+			v.cursor[i].ResetSelection()
+		} else {
+			v.cursor[i].Right()
+		}
 	}
 	return true
 }
 
 // WordRight moves the cursor one word to the right
 func (v *View) WordRight() bool {
-	v.cursor.WordRight()
+	for i := range v.cursor {
+		v.cursor[i].WordRight()
+	}
 	return true
 }
 
 // WordLeft moves the cursor one word to the left
 func (v *View) WordLeft() bool {
-	v.cursor.WordLeft()
+	for i := range v.cursor {
+		v.cursor[i].WordLeft()
+	}
 	return true
 }
 
 // SelectLeft selects the character to the left of the cursor
 func (v *View) SelectLeft() bool {
-	loc := v.cursor.Loc()
-	if !v.cursor.HasSelection() {
-		v.cursor.origSelection[0] = loc
-	}
-	v.cursor.SelectTo(loc - 1)
-	v.cursor.Left()
+	for i := range v.cursor {
+		loc := v.cursor[i].Loc()
+		if !v.cursor[i].HasSelection() {
+			v.cursor[i].origSelection[0] = loc
+		}
+		v.cursor[i].SelectTo(loc - 1)
+		v.cursor[i].Left()
+	}
 	return true
 }
 
 // SelectRight selects the character to the right of the cursor
 func (v *View) SelectRight() bool {
-	loc := v.cursor.Loc()
-	if !v.cursor.HasSelection() {
-		v.cursor.origSelection[0] = loc
-	}
-	v.cursor.SelectTo(loc + 1)
-	v.cursor.Right()
->>>>>>> 536c9623
+	for i := range v.cursor {
+		loc := v.cursor[i].Loc()
+		if !v.cursor[i].HasSelection() {
+			v.cursor[i].origSelection[0] = loc
+		}
+		v.cursor[i].SelectTo(loc + 1)
+		v.cursor[i].Right()
+	}
 	return true
 }
 
 // SelectWordRight selects the word to the right of the cursor
 func (v *View) SelectWordRight() bool {
-	loc := v.cursor.Loc()
-	if !v.cursor.HasSelection() {
-		v.cursor.origSelection[0] = loc
-	}
-	v.cursor.WordRight()
-	v.cursor.SelectTo(v.cursor.Loc())
+	for i := range v.cursor {
+		loc := v.cursor[i].Loc()
+		if !v.cursor[i].HasSelection() {
+			v.cursor[i].origSelection[0] = loc
+		}
+		v.cursor[i].WordRight()
+		v.cursor[i].SelectTo(v.cursor[i].Loc())
+	}
 	return true
 }
 
 // SelectWordLeft selects the word to the left of the cursor
 func (v *View) SelectWordLeft() bool {
-	loc := v.cursor.Loc()
-	if !v.cursor.HasSelection() {
-		v.cursor.origSelection[0] = loc
-	}
-	v.cursor.WordLeft()
-	v.cursor.SelectTo(v.cursor.Loc())
+	for i := range v.cursor {
+		loc := v.cursor[i].Loc()
+		if !v.cursor[i].HasSelection() {
+			v.cursor[i].origSelection[0] = loc
+		}
+		v.cursor[i].WordLeft()
+		v.cursor[i].SelectTo(v.cursor[i].Loc())
+	}
 	return true
 }
 
 // StartOfLine moves the cursor to the start of the line
 func (v *View) StartOfLine() bool {
-	v.cursor.Start()
+	for i := range v.cursor {
+		v.cursor[i].Start()
+	}
 	return true
 }
 
 // EndOfLine moves the cursor to the end of the line
 func (v *View) EndOfLine() bool {
-	v.cursor.End()
+	for i := range v.cursor {
+		v.cursor[i].End()
+	}
 	return true
 }
 
 // SelectToStartOfLine selects to the start of the current line
 func (v *View) SelectToStartOfLine() bool {
-	loc := v.cursor.Loc()
-	if !v.cursor.HasSelection() {
-		v.cursor.origSelection[0] = loc
-	}
-	v.cursor.Start()
-	v.cursor.SelectTo(v.cursor.Loc())
+	for i := range v.cursor {
+		loc := v.cursor[i].Loc()
+		if !v.cursor[i].HasSelection() {
+			v.cursor[i].origSelection[0] = loc
+		}
+		v.cursor[i].Start()
+		v.cursor[i].SelectTo(v.cursor[i].Loc())
+	}
 	return true
 }
 
 // SelectToEndOfLine selects to the end of the current line
 func (v *View) SelectToEndOfLine() bool {
-	loc := v.cursor.Loc()
-	if !v.cursor.HasSelection() {
-		v.cursor.origSelection[0] = loc
-	}
-	v.cursor.End()
-	v.cursor.SelectTo(v.cursor.Loc())
+	for i := range v.cursor {
+		loc := v.cursor[i].Loc()
+		if !v.cursor[i].HasSelection() {
+			v.cursor[i].origSelection[0] = loc
+		}
+		v.cursor[i].End()
+		v.cursor[i].SelectTo(v.cursor[i].Loc())
+	}
 	return true
 }
 
 // CursorStart moves the cursor to the start of the buffer
 func (v *View) CursorStart() bool {
-	v.cursor.x = 0
-	v.cursor.y = 0
+	v.exitMultiCursorMode()
+	v.cursor[0].x = 0
+	v.cursor[0].y = 0
 	return true
 }
 
 // CursorEnd moves the cursor to the end of the buffer
 func (v *View) CursorEnd() bool {
-	v.cursor.SetLoc(len(v.buf.text))
+	v.exitMultiCursorMode()
+	v.cursor[0].SetLoc(len(v.buf.text))
 	return true
 }
 
 // SelectToStart selects the text from the cursor to the start of the buffer
 func (v *View) SelectToStart() bool {
-	loc := v.cursor.Loc()
-	if !v.cursor.HasSelection() {
-		v.cursor.origSelection[0] = loc
+	v.exitMultiCursorMode()
+	loc := v.cursor[0].Loc()
+	if !v.cursor[0].HasSelection() {
+		v.cursor[0].origSelection[0] = loc
 	}
 	v.CursorStart()
-	v.cursor.SelectTo(0)
+	v.cursor[0].SelectTo(0)
 	return true
 }
 
 // SelectToEnd selects the text from the cursor to the end of the buffer
 func (v *View) SelectToEnd() bool {
-	loc := v.cursor.Loc()
-	if !v.cursor.HasSelection() {
-		v.cursor.origSelection[0] = loc
+	v.exitMultiCursorMode()
+	loc := v.cursor[0].Loc()
+	if !v.cursor[0].HasSelection() {
+		v.cursor[0].origSelection[0] = loc
 	}
 	v.CursorEnd()
-	v.cursor.SelectTo(len(v.buf.text))
+	v.cursor[0].SelectTo(len(v.buf.text))
 	return true
 }
 
@@ -900,22 +860,21 @@
 	return false
 }
 
-<<<<<<< HEAD
-// StartOfLine moves the cursor to the start of the line
-func (v *View) StartOfLine() bool {
-	for i := range v.cursor {
-		v.cursor[i].Start()
-	}
-	return true
-}
-
-// EndOfLine moves the cursor to the end of the line
-func (v *View) EndOfLine() bool {
-	for i := range v.cursor {
-		v.cursor[i].End()
-	}
-	return true
-}
+// // StartOfLine moves the cursor to the start of the line
+// func (v *View) StartOfLine() bool {
+// 	for i := range v.cursor {
+// 		v.cursor[i].Start()
+// 	}
+// 	return true
+// }
+
+// // EndOfLine moves the cursor to the end of the line
+// func (v *View) EndOfLine() bool {
+// 	for i := range v.cursor {
+// 		v.cursor[i].End()
+// 	}
+// 	return true
+// }
 
 // ExitMultiCursorMode removes all cursors except for the default, putting
 // the editor back into single cursor mode.
@@ -924,8 +883,6 @@
 	return true
 }
 
-=======
->>>>>>> 536c9623
 // None is no action
 func None() bool {
 	return false
