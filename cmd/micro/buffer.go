--- conflicted
+++ resolved
@@ -528,17 +528,11 @@
 			b.Insert(end, "\n")
 		}
 	}
-<<<<<<< HEAD
 	data, err := b.Encode(filename)
 	if err != nil {
 		return err
 	}
-	err = ioutil.WriteFile(filename, data, 0644)
-=======
-	str := b.SaveString(b.Settings["fileformat"] == "dos")
-	data := []byte(str)
-	err := ioutil.WriteFile(ReplaceHome(filename), data, 0644)
->>>>>>> 660c7d3b
+	err = ioutil.WriteFile(ReplaceHome(filename), data, 0644)
 	if err == nil {
 		b.Path = filename
 		b.IsModified = false
