package main

import (
	"bufio"
	"bytes"
	"crypto/md5"
	"encoding/gob"
	"errors"
	"fmt"
	"io"
	"io/ioutil"
	"os"
	"os/exec"
	"os/signal"
	"path/filepath"
	"strconv"
	"strings"
	"time"
	"unicode"
	"unicode/utf8"

	"github.com/zyedidia/micro/cmd/micro/highlight"
	"golang.org/x/crypto/openpgp"
	"golang.org/x/crypto/openpgp/armor"
)

const LargeFileThreshold = 50000

var (
	// 0 - no line type detected
	// 1 - lf detected
	// 2 - crlf detected
	fileformat = 0
)

// Buffer stores the text for files that are loaded into the text editor
// It uses a rope to efficiently store the string and contains some
// simple functions for saving and wrapper functions for modifying the rope
type Buffer struct {
	// The eventhandler for undo/redo
	*EventHandler
	// This stores all the text in the buffer as an array of lines
	*LineArray

	Cursor    Cursor
	cursors   []*Cursor // for multiple cursors
	curCursor int       // the current cursor

	// Path to the file on disk
	Path string
	// Absolute path to the file on disk
	AbsPath string
	// Name of the buffer on the status line
	name string

	// Whether or not the buffer has been modified since it was opened
	IsModified bool

	// Stores the last modification time of the file the buffer is pointing to
	ModTime time.Time

	// NumLines is the number of lines in the buffer
	NumLines int

	syntaxDef   *highlight.Def
	highlighter *highlight.Highlighter

	// Hash of the original buffer -- empty if fastdirty is on
	origHash [md5.Size]byte

	// Buffer local settings
	Settings map[string]interface{}

	Password         string
	PasswordPrompted bool
}

// The SerializedBuffer holds the types that get serialized when a buffer is saved
// These are used for the savecursor and saveundo options
type SerializedBuffer struct {
	EventHandler *EventHandler
	Cursor       Cursor
	ModTime      time.Time
}

// NewBufferFromFile opens a new buffer using the given path
// It will also automatically handle `~`, and line/column with filename:l:c
// It will return an empty buffer if the path does not exist
// and an error if the file is a directory
func NewBufferFromFile(path string) (*Buffer, error) {
	filename, cursorPosition := GetPathAndCursorPosition(path)
	filename = ReplaceHome(filename)
	file, err := os.Open(filename)
	fileInfo, _ := os.Stat(filename)

	if err == nil && fileInfo.IsDir() {
		return nil, errors.New(filename + " is a directory")
	}

	defer file.Close()

	var buf *Buffer
	if err != nil {
		// File does not exist -- create an empty buffer with that name
		buf = NewBufferFromString("", filename)
	} else {
		buf = NewBuffer(file, FSize(file), filename, cursorPosition)
	}

	return buf, nil
}

// NewBufferFromString creates a new buffer containing the given string
func NewBufferFromString(text, path string) *Buffer {
<<<<<<< HEAD
	return NewBufferWithPassword(strings.NewReader(text), int64(len(text)), path, "", false)
}

// NewBuffer creates a new buffer from a given reader with a given path
func NewBuffer(reader io.Reader, size int64, path string) *Buffer {
	return NewBufferWithPassword(reader, size, path, "", false)
}

// NewBufferWithPassword creates a new buffer from a given reader with a given path
// and password
func NewBufferWithPassword(reader io.Reader, size int64, path, password string, passwordPrompted bool) *Buffer {
	if buf := FindBuffer(path); buf != nil {
		return buf
=======
	return NewBuffer(strings.NewReader(text), int64(len(text)), path, nil)
}

// NewBuffer creates a new buffer from a given reader with a given path
func NewBuffer(reader io.Reader, size int64, path string, cursorPosition []string) *Buffer {
	// check if the file is already open in a tab. If it's open return the buffer to that tab
	if path != "" {
		for _, tab := range tabs {
			for _, view := range tab.Views {
				if view.Buf.Path == path {
					return view.Buf
				}
			}
		}
>>>>>>> 2c219ba6
	}

	b := new(Buffer)
	var err error
	reader, err = b.Decode(reader, path, password)
	if err != nil {
		TermMessage(fmt.Sprintf("Error: %s: %v", path, err))
		return NewBufferFromString("", "")
	}
	b.LineArray = NewLineArray(size, reader)

	b.Settings = DefaultLocalSettings()
	for k, v := range globalSettings {
		if _, ok := b.Settings[k]; ok {
			b.Settings[k] = v
		}
	}

	if fileformat == 1 {
		b.Settings["fileformat"] = "unix"
	} else if fileformat == 2 {
		b.Settings["fileformat"] = "dos"
	}

	absPath, _ := filepath.Abs(path)

	b.Path = path
	b.AbsPath = absPath

	// The last time this file was modified
	b.ModTime, _ = GetModTime(b.Path)

	b.EventHandler = NewEventHandler(b)

	b.Update()
	b.UpdateRules()

	if _, err := os.Stat(configDir + "/buffers/"); os.IsNotExist(err) {
		os.Mkdir(configDir+"/buffers/", os.ModePerm)
	}

	cursorLocation, cursorLocationError := GetBufferCursorLocation(cursorPosition, b)
	b.Cursor = Cursor{
		Loc: cursorLocation,
		buf: b,
	}

	InitLocalSettings(b)

	if cursorLocationError != nil && len(*flagStartPos) == 0 && (b.Settings["savecursor"].(bool) || b.Settings["saveundo"].(bool)) {
		// If either savecursor or saveundo is turned on, we need to load the serialized information
		// from ~/.config/micro/buffers
		file, err := os.Open(configDir + "/buffers/" + EscapePath(b.AbsPath))
		defer file.Close()
		if err == nil {
			var buffer SerializedBuffer
			decoder := gob.NewDecoder(file)
			gob.Register(TextEvent{})
			err = decoder.Decode(&buffer)
			if err != nil {
				TermMessage(err.Error(), "\n", "You may want to remove the files in ~/.config/micro/buffers (these files store the information for the 'saveundo' and 'savecursor' options) if this problem persists.")
			}
			if b.Settings["savecursor"].(bool) {
				b.Cursor = buffer.Cursor
				b.Cursor.buf = b
				b.Cursor.Relocate()
			}

			if b.Settings["saveundo"].(bool) {
				// We should only use last time's eventhandler if the file wasn't modified by someone else in the meantime
				if b.ModTime == buffer.ModTime {
					b.EventHandler = buffer.EventHandler
					b.EventHandler.buf = b
				}
			}
		}
	}

	if !b.Settings["fastdirty"].(bool) {
		if size > LargeFileThreshold {
			// If the file is larger than a megabyte fastdirty needs to be on
			b.Settings["fastdirty"] = true
		} else {
			calcHash(b, &b.origHash)
		}
	}

	b.cursors = []*Cursor{&b.Cursor}

	b.Password = password
	b.PasswordPrompted = passwordPrompted

	return b
}

<<<<<<< HEAD
// FindBuffer finds an exsiting buffer
func FindBuffer(path string) *Buffer {
	if path == "" {
		return nil
	}

	for _, tab := range tabs {
		for _, view := range tab.views {
			if view.Buf.Path == path {
				return view.Buf
			}
		}
	}

	return nil
=======
func GetBufferCursorLocation(cursorPosition []string, b *Buffer) (Loc, error) {
	// parse the cursor position. The cursor location is ALWAYS initialised to 0, 0 even when
	// an error occurs due to lack of arguments or because the arguments are not numbers
	cursorLocation, cursorLocationError := ParseCursorLocation(cursorPosition)

	// Put the cursor at the first spot. In the logic for cursor position the -startpos
	// flag is processed first and will overwrite any line/col parameters with colons after the filename
	if len(*flagStartPos) > 0 || cursorLocationError == nil {
		var lineNum, colNum int
		var errPos1, errPos2 error

		positions := strings.Split(*flagStartPos, ",")

		// if the -startpos flag contains enough args use them for the cursor location.
		// In this case args passed at the end of the filename will be ignored
		if len(positions) == 2 {
			lineNum, errPos1 = strconv.Atoi(positions[0])
			colNum, errPos2 = strconv.Atoi(positions[1])
		}
		// if -startpos has invalid arguments, use the arguments from filename.
		// This will have a default value (0, 0) even when the filename arguments are invalid
		if errPos1 != nil || errPos2 != nil || len(*flagStartPos) == 0 {
			// otherwise check if there are any arguments after the filename and use them
			lineNum = cursorLocation.Y
			colNum = cursorLocation.X
		}

		// if some arguments were found make sure they don't go outside the file and cause overflows
		cursorLocation.Y = lineNum - 1
		cursorLocation.X = colNum
		// Check to avoid line overflow
		if cursorLocation.Y > b.NumLines-1 {
			cursorLocation.Y = b.NumLines - 1
		} else if cursorLocation.Y < 0 {
			cursorLocation.Y = 0
		}
		// Check to avoid column overflow
		if cursorLocation.X > len(b.Line(cursorLocation.Y)) {
			cursorLocation.X = len(b.Line(cursorLocation.Y))
		} else if cursorLocation.X < 0 {
			cursorLocation.X = 0
		}
	}
	return cursorLocation, cursorLocationError
>>>>>>> 2c219ba6
}

// GetName returns the name that should be displayed in the statusline
// for this buffer
func (b *Buffer) GetName() string {
	if b.name == "" {
		if b.Path == "" {
			return "No name"
		}
		return b.Path
	}
	return b.name
}

// UpdateRules updates the syntax rules and filetype for this buffer
// This is called when the colorscheme changes
func (b *Buffer) UpdateRules() {
	rehighlight := false
	var files []*highlight.File
	for _, f := range ListRuntimeFiles(RTSyntax) {
		data, err := f.Data()
		if err != nil {
			TermMessage("Error loading syntax file " + f.Name() + ": " + err.Error())
		} else {
			file, err := highlight.ParseFile(data)
			if err != nil {
				TermMessage("Error loading syntax file " + f.Name() + ": " + err.Error())
				continue
			}
			ftdetect, err := highlight.ParseFtDetect(file)
			if err != nil {
				TermMessage("Error loading syntax file " + f.Name() + ": " + err.Error())
				continue
			}

			ft := b.Settings["filetype"].(string)
			if (ft == "Unknown" || ft == "") && !rehighlight {
				if highlight.MatchFiletype(ftdetect, b.Path, b.lines[0].data) {
					header := new(highlight.Header)
					header.FileType = file.FileType
					header.FtDetect = ftdetect
					b.syntaxDef, err = highlight.ParseDef(file, header)
					if err != nil {
						TermMessage("Error loading syntax file " + f.Name() + ": " + err.Error())
						continue
					}
					rehighlight = true
				}
			} else {
				if file.FileType == ft && !rehighlight {
					header := new(highlight.Header)
					header.FileType = file.FileType
					header.FtDetect = ftdetect
					b.syntaxDef, err = highlight.ParseDef(file, header)
					if err != nil {
						TermMessage("Error loading syntax file " + f.Name() + ": " + err.Error())
						continue
					}
					rehighlight = true
				}
			}
			files = append(files, file)
		}
	}

	if b.syntaxDef != nil {
		highlight.ResolveIncludes(b.syntaxDef, files)
	}

	if b.highlighter == nil || rehighlight {
		if b.syntaxDef != nil {
			b.Settings["filetype"] = b.syntaxDef.FileType
			b.highlighter = highlight.NewHighlighter(b.syntaxDef)
			if b.Settings["syntax"].(bool) {
				b.highlighter.HighlightStates(b)
			}
		}
	}
}

// FileType returns the buffer's filetype
func (b *Buffer) FileType() string {
	return b.Settings["filetype"].(string)
}

// IndentString returns a string representing one level of indentation
func (b *Buffer) IndentString() string {
	if b.Settings["tabstospaces"].(bool) {
		return Spaces(int(b.Settings["tabsize"].(float64)))
	}
	return "\t"
}

// CheckModTime makes sure that the file this buffer points to hasn't been updated
// by an external program since it was last read
// If it has, we ask the user if they would like to reload the file
func (b *Buffer) CheckModTime() {
	modTime, ok := GetModTime(b.Path)
	if ok {
		if modTime != b.ModTime {
			choice, canceled := messenger.YesNoPrompt("The file has changed since it was last read. Reload file? (y,n)")
			messenger.Reset()
			messenger.Clear()
			if !choice || canceled {
				// Don't load new changes -- do nothing
				b.ModTime, _ = GetModTime(b.Path)
			} else {
				// Load new changes
				b.ReOpen()
			}
		}
	}
}

// ReOpen reloads the current buffer from disk
func (b *Buffer) ReOpen() {
	var reader io.Reader
	reader, err := os.Open(b.Path)
	if err != nil {
		messenger.Error(err.Error())
		return
	}
	reader, err = b.Decode(reader, b.Path, b.Password)
	if err != nil {
		messenger.Error(err.Error())
		return
	}
	data, err := ioutil.ReadAll(reader)
	txt := string(data)

	if err != nil {
		messenger.Error(err.Error())
		return
	}
	b.EventHandler.ApplyDiff(txt)

	b.ModTime, _ = GetModTime(b.Path)
	b.IsModified = false
	b.Update()
	b.Cursor.Relocate()
}

// Update fetches the string from the rope and updates the `text` and `lines` in the buffer
func (b *Buffer) Update() {
	b.NumLines = len(b.lines)
}

// MergeCursors merges any cursors that are at the same position
// into one cursor
func (b *Buffer) MergeCursors() {
	var cursors []*Cursor
	for i := 0; i < len(b.cursors); i++ {
		c1 := b.cursors[i]
		if c1 != nil {
			for j := 0; j < len(b.cursors); j++ {
				c2 := b.cursors[j]
				if c2 != nil && i != j && c1.Loc == c2.Loc {
					b.cursors[j] = nil
				}
			}
			cursors = append(cursors, c1)
		}
	}

	b.cursors = cursors

	for i := range b.cursors {
		b.cursors[i].Num = i
	}

	if b.curCursor >= len(b.cursors) {
		b.curCursor = len(b.cursors) - 1
	}
}

// UpdateCursors updates all the cursors indicies
func (b *Buffer) UpdateCursors() {
	for i, c := range b.cursors {
		c.Num = i
	}
}

// Save saves the buffer to its default path
func (b *Buffer) Save() error {
	return b.SaveAs(b.Path)
}

// SaveWithSudo saves the buffer to the default path with sudo
func (b *Buffer) SaveWithSudo() error {
	return b.SaveAsWithSudo(b.Path)
}

// Serialize serializes the buffer to configDir/buffers
func (b *Buffer) Serialize() error {
	if !b.Settings["savecursor"].(bool) && !b.Settings["saveundo"].(bool) {
		return nil
	}

	name := configDir + "/buffers/" + EscapePath(b.AbsPath)

	return overwriteFile(name, func(file io.Writer) error {
		return gob.NewEncoder(file).Encode(SerializedBuffer{
			b.EventHandler,
			b.Cursor,
			b.ModTime,
		})
	})
}

func init() {
	gob.Register(TextEvent{})
	gob.Register(SerializedBuffer{})
}

// Decode decodes a stream for loading the buffer
func (b *Buffer) Decode(reader io.Reader, path, password string) (io.Reader, error) {
	if password == "" || reader == nil {
		return reader, nil
	}

	if strings.HasSuffix(path, ExtensionArmorGPG) {
		unarmored, err := armor.Decode(reader)
		if err != nil {
			return nil, err
		}
		reader = unarmored.Body
	}

	attempts := 0
	md, err := openpgp.ReadMessage(reader, nil, func(keys []openpgp.Key, symmetric bool) ([]byte, error) {
		if attempts > 0 {
			return []byte{}, errors.New("invalid password")
		}
		attempts++
		return []byte(password), nil
	}, nil)
	if err != nil {
		return nil, err
	}

	reader = md.UnverifiedBody

	return reader, nil
}

// Encode encodes the buffer for writing to disk
func (b *Buffer) Encode(filename string) ([]byte, error) {
	data := &bytes.Buffer{}
	useCrlf := b.Settings["fileformat"] == "dos"
	for i, l := range b.lines {
		if _, err := data.Write(l.data); err != nil {
			return nil, err
		}
		if i != len(b.lines)-1 {
			if useCrlf {
				if _, err := data.Write([]byte{'\r', '\n'}); err != nil {
					return nil, err
				}
			} else {
				if _, err := data.Write([]byte{'\n'}); err != nil {
					return nil, err
				}
			}
		}
	}

	if b.Password == "" {
		return data.Bytes(), nil
	}

	if strings.HasSuffix(filename, ExtensionArmorGPG) {
		buffer := &bytes.Buffer{}
		w, err := armor.Encode(buffer, "PGP SIGNATURE", nil)
		if err != nil {
			return nil, err
		}

		plaintext, err := openpgp.SymmetricallyEncrypt(w, []byte(b.Password), nil, nil)
		if err != nil {
			return nil, err
		}
		_, err = plaintext.Write(data.Bytes())
		if err != nil {
			return nil, err
		}

		plaintext.Close()
		w.Close()

		return buffer.Bytes(), nil
	}

	buffer := &bytes.Buffer{}
	plaintext, err := openpgp.SymmetricallyEncrypt(buffer, []byte(b.Password), nil, nil)
	if err != nil {
		return nil, err
	}
	_, err = plaintext.Write(data.Bytes())
	if err != nil {
		return nil, err
	}

	plaintext.Close()

	return buffer.Bytes(), nil
}

// SaveAs saves the buffer to a specified path (filename), creating the file if it does not exist
func (b *Buffer) SaveAs(filename string) error {
	b.UpdateRules()
	if b.Settings["rmtrailingws"].(bool) {
		for i, l := range b.lines {
			pos := len(bytes.TrimRightFunc(l.data, unicode.IsSpace))

			if pos < len(l.data) {
				b.deleteToEnd(Loc{pos, i})
			}
		}

		b.Cursor.Relocate()
	}

	if b.Settings["eofnewline"].(bool) {
		end := b.End()
		if b.RuneAt(Loc{end.X - 1, end.Y}) != '\n' {
			b.Insert(end, "\n")
		}
	}

	defer func() {
		b.ModTime, _ = GetModTime(filename)
	}()

	// Removes any tilde and replaces with the absolute path to home
	absFilename := ReplaceHome(filename)

	// Get the leading path to the file | "." is returned if there's no leading path provided
	if dirname := filepath.Dir(absFilename); dirname != "." {
		// Check if the parent dirs don't exist
		if _, statErr := os.Stat(dirname); os.IsNotExist(statErr) {
			// Prompt to make sure they want to create the dirs that are missing
			if yes, canceled := messenger.YesNoPrompt("Parent folders \"" + dirname + "\" do not exist. Create them? (y,n)"); yes && !canceled {
				// Create all leading dir(s) since they don't exist
				if mkdirallErr := os.MkdirAll(dirname, os.ModePerm); mkdirallErr != nil {
					// If there was an error creating the dirs
					return mkdirallErr
				}
			} else {
				// If they canceled the creation of leading dirs
				return errors.New("Save aborted")
			}
		}
	}

	var fileSize int

	err := overwriteFile(absFilename, func(file io.Writer) (e error) {
		if len(b.lines) == 0 {
			return
		}

		// end of line
		var eol []byte

		if b.Settings["fileformat"] == "dos" {
			eol = []byte{'\r', '\n'}
		} else {
			eol = []byte{'\n'}
		}

		// write lines
		if fileSize, e = file.Write(b.lines[0].data); e != nil {
			return
		}

		for _, l := range b.lines[1:] {
			if _, e = file.Write(eol); e != nil {
				return
			}

			if _, e = file.Write(l.data); e != nil {
				return
			}

			fileSize += len(eol) + len(l.data)
		}

		return
	})

	if err != nil {
		return err
	}
<<<<<<< HEAD
	if err := f.Truncate(0); err != nil {
		return err
	}

	data, err := b.Encode(filename)
	if err != nil {
		return err
	}
	_, err = f.Write(data)
	if err != nil {
		return err
=======

	if !b.Settings["fastdirty"].(bool) {
		if fileSize > LargeFileThreshold {
			// For large files 'fastdirty' needs to be on
			b.Settings["fastdirty"] = true
		} else {
			calcHash(b, &b.origHash)
		}
>>>>>>> 2c219ba6
	}

	b.Path = filename
	b.IsModified = false
	return b.Serialize()
}

// overwriteFile opens the given file for writing, truncating if one exists, and then calls
// the supplied function with the file as io.Writer object, also making sure the file is
// closed afterwards.
func overwriteFile(name string, fn func(io.Writer) error) (err error) {
	var file *os.File

	if file, err = os.OpenFile(name, os.O_WRONLY|os.O_CREATE|os.O_TRUNC, 0644); err != nil {
		return
	}

	defer func() {
		if e := file.Close(); e != nil && err == nil {
			err = e
		}
	}()

	w := bufio.NewWriter(file)

	if err = fn(w); err != nil {
		return
	}

	err = w.Flush()
	return
}

// calcHash calculates md5 hash of all lines in the buffer
func calcHash(b *Buffer, out *[md5.Size]byte) {
	h := md5.New()

	if len(b.lines) > 0 {
		h.Write(b.lines[0].data)

		for _, l := range b.lines[1:] {
			h.Write([]byte{'\n'})
			h.Write(l.data)
		}
	}

	h.Sum((*out)[:0])
}

// SaveAsWithSudo is the same as SaveAs except it uses a neat trick
// with tee to use sudo so the user doesn't have to reopen micro with sudo
func (b *Buffer) SaveAsWithSudo(filename string) error {
	data, err := b.Encode(filename)
	if err != nil {
		return err
	}

	b.UpdateRules()
	b.Path = filename

	// Shut down the screen because we're going to interact directly with the shell
	screen.Fini()
	screen = nil

	// Set up everything for the command
	cmd := exec.Command(globalSettings["sucmd"].(string), "tee", filename)
	cmd.Stdin = bytes.NewBuffer(data)

	// This is a trap for Ctrl-C so that it doesn't kill micro
	// Instead we trap Ctrl-C to kill the program we're running
	c := make(chan os.Signal, 1)
	signal.Notify(c, os.Interrupt)
	go func() {
		for range c {
			cmd.Process.Kill()
		}
	}()

	// Start the command
	cmd.Start()
	err = cmd.Wait()

	// Start the screen back up
	InitScreen()
	if err == nil {
		b.IsModified = false
		b.ModTime, _ = GetModTime(filename)
		b.Serialize()
	}
	return err
}

// Modified returns if this buffer has been modified since
// being opened
func (b *Buffer) Modified() bool {
	if b.Settings["fastdirty"].(bool) {
		return b.IsModified
	}

	var buff [md5.Size]byte

	calcHash(b, &buff)
	return buff != b.origHash
}

func (b *Buffer) insert(pos Loc, value []byte) {
	b.IsModified = true
	b.LineArray.insert(pos, value)
	b.Update()
}
func (b *Buffer) remove(start, end Loc) string {
	b.IsModified = true
	sub := b.LineArray.remove(start, end)
	b.Update()
	return sub
}
func (b *Buffer) deleteToEnd(start Loc) {
	b.IsModified = true
	b.LineArray.DeleteToEnd(start)
	b.Update()
}

// Start returns the location of the first character in the buffer
func (b *Buffer) Start() Loc {
	return Loc{0, 0}
}

// End returns the location of the last character in the buffer
func (b *Buffer) End() Loc {
	return Loc{utf8.RuneCount(b.lines[b.NumLines-1].data), b.NumLines - 1}
}

// RuneAt returns the rune at a given location in the buffer
func (b *Buffer) RuneAt(loc Loc) rune {
	line := b.LineRunes(loc.Y)
	if len(line) > 0 {
		return line[loc.X]
	}
	return '\n'
}

// LineBytes returns a single line as an array of runes
func (b *Buffer) LineBytes(n int) []byte {
	if n >= len(b.lines) {
		return []byte{}
	}
	return b.lines[n].data
}

// LineRunes returns a single line as an array of runes
func (b *Buffer) LineRunes(n int) []rune {
	if n >= len(b.lines) {
		return []rune{}
	}
	return toRunes(b.lines[n].data)
}

// Line returns a single line
func (b *Buffer) Line(n int) string {
	if n >= len(b.lines) {
		return ""
	}
	return string(b.lines[n].data)
}

// LinesNum returns the number of lines in the buffer
func (b *Buffer) LinesNum() int {
	return len(b.lines)
}

// Lines returns an array of strings containing the lines from start to end
func (b *Buffer) Lines(start, end int) []string {
	lines := b.lines[start:end]
	var slice []string
	for _, line := range lines {
		slice = append(slice, string(line.data))
	}
	return slice
}

// Len gives the length of the buffer
func (b *Buffer) Len() (n int) {
	for _, l := range b.lines {
		n += utf8.RuneCount(l.data)
	}

	if len(b.lines) > 1 {
		n += len(b.lines) - 1 // account for newlines
	}

	return
}

// MoveLinesUp moves the range of lines up one row
func (b *Buffer) MoveLinesUp(start int, end int) {
	// 0 < start < end <= len(b.lines)
	if start < 1 || start >= end || end > len(b.lines) {
		return // what to do? FIXME
	}
	if end == len(b.lines) {
		b.Insert(
			Loc{
				utf8.RuneCount(b.lines[end-1].data),
				end - 1,
			},
			"\n"+b.Line(start-1),
		)
	} else {
		b.Insert(
			Loc{0, end},
			b.Line(start-1)+"\n",
		)
	}
	b.Remove(
		Loc{0, start - 1},
		Loc{0, start},
	)
}

// MoveLinesDown moves the range of lines down one row
func (b *Buffer) MoveLinesDown(start int, end int) {
	// 0 <= start < end < len(b.lines)
	// if end == len(b.lines), we can't do anything here because the
	// last line is unaccessible, FIXME
	if start < 0 || start >= end || end >= len(b.lines)-1 {
		return // what to do? FIXME
	}
	b.Insert(
		Loc{0, start},
		b.Line(end)+"\n",
	)
	end++
	b.Remove(
		Loc{0, end},
		Loc{0, end + 1},
	)
}

// ClearMatches clears all of the syntax highlighting for this buffer
func (b *Buffer) ClearMatches() {
	for i := range b.lines {
		b.SetMatch(i, nil)
		b.SetState(i, nil)
	}
}

func (b *Buffer) clearCursors() {
	for i := 1; i < len(b.cursors); i++ {
		b.cursors[i] = nil
	}
	b.cursors = b.cursors[:1]
	b.UpdateCursors()
	b.Cursor.ResetSelection()
}

var bracePairs = [][2]rune{
	{'(', ')'},
	{'{', '}'},
	{'[', ']'},
}

// FindMatchingBrace returns the location in the buffer of the matching bracket
// It is given a brace type containing the open and closing character, (for example
// '{' and '}') as well as the location to match from
func (b *Buffer) FindMatchingBrace(braceType [2]rune, start Loc) Loc {
	curLine := b.LineRunes(start.Y)
	startChar := curLine[start.X]
	var i int
	if startChar == braceType[0] {
		for y := start.Y; y < b.NumLines; y++ {
			l := b.LineRunes(y)
			xInit := 0
			if y == start.Y {
				xInit = start.X
			}
			for x := xInit; x < len(l); x++ {
				r := l[x]
				if r == braceType[0] {
					i++
				} else if r == braceType[1] {
					i--
					if i == 0 {
						return Loc{x, y}
					}
				}
			}
		}
	} else if startChar == braceType[1] {
		for y := start.Y; y >= 0; y-- {
			l := []rune(string(b.lines[y].data))
			xInit := len(l) - 1
			if y == start.Y {
				xInit = start.X
			}
			for x := xInit; x >= 0; x-- {
				r := l[x]
				if r == braceType[0] {
					i--
					if i == 0 {
						return Loc{x, y}
					}
				} else if r == braceType[1] {
					i++
				}
			}
		}
	}
	return start
}<|MERGE_RESOLUTION|>--- conflicted
+++ resolved
@@ -87,7 +87,7 @@
 // It will also automatically handle `~`, and line/column with filename:l:c
 // It will return an empty buffer if the path does not exist
 // and an error if the file is a directory
-func NewBufferFromFile(path string) (*Buffer, error) {
+func NewBufferFromFile(path string, passwords ...Password) (*Buffer, error) {
 	filename, cursorPosition := GetPathAndCursorPosition(path)
 	filename = ReplaceHome(filename)
 	file, err := os.Open(filename)
@@ -103,8 +103,19 @@
 	if err != nil {
 		// File does not exist -- create an empty buffer with that name
 		buf = NewBufferFromString("", filename)
+	} else if len(passwords) == 1 {
+		buf = NewBufferWithPassword(file, FSize(file), filename, passwords[0].Secret, passwords[0].Prompted, cursorPosition)
 	} else {
-		buf = NewBuffer(file, FSize(file), filename, cursorPosition)
+		password, passwordPrompted := "", false
+		if Encrypted(filename) {
+			pass, canceled := messenger.PasswordPrompt(false)
+			if !canceled {
+				password = pass
+			}
+			passwordPrompted = true
+		}
+
+		buf = NewBufferWithPassword(file, FSize(file), filename, password, passwordPrompted, cursorPosition)
 	}
 
 	return buf, nil
@@ -112,36 +123,20 @@
 
 // NewBufferFromString creates a new buffer containing the given string
 func NewBufferFromString(text, path string) *Buffer {
-<<<<<<< HEAD
-	return NewBufferWithPassword(strings.NewReader(text), int64(len(text)), path, "", false)
+	return NewBufferWithPassword(strings.NewReader(text), int64(len(text)), path, "", false, nil)
 }
 
 // NewBuffer creates a new buffer from a given reader with a given path
 func NewBuffer(reader io.Reader, size int64, path string) *Buffer {
-	return NewBufferWithPassword(reader, size, path, "", false)
-}
-
-// NewBufferWithPassword creates a new buffer from a given reader with a given path
+	return NewBufferWithPassword(reader, size, path, "", false, nil)
+}
+
+// NewBuffer creates a new buffer from a given reader with a given path
 // and password
-func NewBufferWithPassword(reader io.Reader, size int64, path, password string, passwordPrompted bool) *Buffer {
+func NewBufferWithPassword(reader io.Reader, size int64, path, password string, passwordPrompted bool, cursorPosition []string) *Buffer {
+	// check if the file is already open in a tab. If it's open return the buffer to that tab
 	if buf := FindBuffer(path); buf != nil {
 		return buf
-=======
-	return NewBuffer(strings.NewReader(text), int64(len(text)), path, nil)
-}
-
-// NewBuffer creates a new buffer from a given reader with a given path
-func NewBuffer(reader io.Reader, size int64, path string, cursorPosition []string) *Buffer {
-	// check if the file is already open in a tab. If it's open return the buffer to that tab
-	if path != "" {
-		for _, tab := range tabs {
-			for _, view := range tab.Views {
-				if view.Buf.Path == path {
-					return view.Buf
-				}
-			}
-		}
->>>>>>> 2c219ba6
 	}
 
 	b := new(Buffer)
@@ -237,7 +232,6 @@
 	return b
 }
 
-<<<<<<< HEAD
 // FindBuffer finds an exsiting buffer
 func FindBuffer(path string) *Buffer {
 	if path == "" {
@@ -245,7 +239,7 @@
 	}
 
 	for _, tab := range tabs {
-		for _, view := range tab.views {
+		for _, view := range tab.Views {
 			if view.Buf.Path == path {
 				return view.Buf
 			}
@@ -253,7 +247,8 @@
 	}
 
 	return nil
-=======
+}
+
 func GetBufferCursorLocation(cursorPosition []string, b *Buffer) (Loc, error) {
 	// parse the cursor position. The cursor location is ALWAYS initialised to 0, 0 even when
 	// an error occurs due to lack of arguments or because the arguments are not numbers
@@ -298,7 +293,6 @@
 		}
 	}
 	return cursorLocation, cursorLocationError
->>>>>>> 2c219ba6
 }
 
 // GetName returns the name that should be displayed in the statusline
@@ -499,7 +493,7 @@
 
 	name := configDir + "/buffers/" + EscapePath(b.AbsPath)
 
-	return overwriteFile(name, func(file io.Writer) error {
+	return b.overwriteFile(name, func(file io.Writer) error {
 		return gob.NewEncoder(file).Encode(SerializedBuffer{
 			b.EventHandler,
 			b.Cursor,
@@ -655,7 +649,7 @@
 
 	var fileSize int
 
-	err := overwriteFile(absFilename, func(file io.Writer) (e error) {
+	err := b.overwriteFile(absFilename, func(file io.Writer) (e error) {
 		if len(b.lines) == 0 {
 			return
 		}
@@ -692,19 +686,6 @@
 	if err != nil {
 		return err
 	}
-<<<<<<< HEAD
-	if err := f.Truncate(0); err != nil {
-		return err
-	}
-
-	data, err := b.Encode(filename)
-	if err != nil {
-		return err
-	}
-	_, err = f.Write(data)
-	if err != nil {
-		return err
-=======
 
 	if !b.Settings["fastdirty"].(bool) {
 		if fileSize > LargeFileThreshold {
@@ -713,7 +694,6 @@
 		} else {
 			calcHash(b, &b.origHash)
 		}
->>>>>>> 2c219ba6
 	}
 
 	b.Path = filename
@@ -724,7 +704,7 @@
 // overwriteFile opens the given file for writing, truncating if one exists, and then calls
 // the supplied function with the file as io.Writer object, also making sure the file is
 // closed afterwards.
-func overwriteFile(name string, fn func(io.Writer) error) (err error) {
+func (b *Buffer) overwriteFile(name string, fn func(io.Writer) error) (err error) {
 	var file *os.File
 
 	if file, err = os.OpenFile(name, os.O_WRONLY|os.O_CREATE|os.O_TRUNC, 0644); err != nil {
@@ -737,14 +717,54 @@
 		}
 	}()
 
-	w := bufio.NewWriter(file)
-
-	if err = fn(w); err != nil {
+	if b.Password == "" {
+		w := bufio.NewWriter(file)
+
+		if err = fn(w); err != nil {
+			return
+		}
+
+		err = w.Flush()
 		return
 	}
 
-	err = w.Flush()
-	return
+	data := bytes.Buffer{}
+	if err = fn(&data); err != nil {
+		return
+	}
+	if strings.HasSuffix(name, ExtensionArmorGPG) {
+		w, err := armor.Encode(file, "PGP SIGNATURE", nil)
+		if err != nil {
+			return err
+		}
+
+		plaintext, err := openpgp.SymmetricallyEncrypt(w, []byte(b.Password), nil, nil)
+		if err != nil {
+			return err
+		}
+		_, err = plaintext.Write(data.Bytes())
+		if err != nil {
+			return err
+		}
+
+		plaintext.Close()
+		w.Close()
+
+		return nil
+	}
+
+	plaintext, err := openpgp.SymmetricallyEncrypt(file, []byte(b.Password), nil, nil)
+	if err != nil {
+		return err
+	}
+	_, err = plaintext.Write(data.Bytes())
+	if err != nil {
+		return err
+	}
+
+	plaintext.Close()
+
+	return nil
 }
 
 // calcHash calculates md5 hash of all lines in the buffer
