--- conflicted
+++ resolved
@@ -452,8 +452,10 @@
 
 // Encode encodes the buffer for writing to disk
 func (b *Buffer) Encode(filename string) ([]byte, error) {
+	data := []byte(b.SaveString(b.Settings["fileformat"] == "dos"))
+
 	if b.Password == "" {
-		return []byte(b.String()), nil
+		return data, nil
 	}
 
 	if strings.HasSuffix(filename, ExtensionArmorGPG) {
@@ -467,7 +469,7 @@
 		if err != nil {
 			return nil, err
 		}
-		_, err = plaintext.Write([]byte(b.String()))
+		_, err = plaintext.Write(data)
 		if err != nil {
 			return nil, err
 		}
@@ -515,17 +517,11 @@
 			b.Insert(end, "\n")
 		}
 	}
-<<<<<<< HEAD
 	data, err := b.Encode(filename)
 	if err != nil {
 		return err
 	}
 	err = ioutil.WriteFile(filename, data, 0644)
-=======
-	str := b.SaveString(b.Settings["fileformat"] == "dos")
-	data := []byte(str)
-	err := ioutil.WriteFile(filename, data, 0644)
->>>>>>> d41a2553
 	if err == nil {
 		b.Path = strings.Replace(filename, "~", dir, 1)
 		b.IsModified = false
@@ -553,11 +549,7 @@
 
 	// Set up everything for the command
 	cmd := exec.Command("sudo", "tee", filename)
-<<<<<<< HEAD
 	cmd.Stdin = bytes.NewBuffer(data)
-=======
-	cmd.Stdin = bytes.NewBufferString(b.SaveString(b.Settings["fileformat"] == "dos"))
->>>>>>> d41a2553
 
 	// This is a trap for Ctrl-C so that it doesn't kill micro
 	// Instead we trap Ctrl-C to kill the program we're running
