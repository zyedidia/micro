package main

import (
	"io/ioutil"
	"strconv"
	"strings"
	"time"

	"github.com/zyedidia/tcell"
)

// The View struct stores information about a view into a buffer.
// It has a stores information about the cursor, and the viewport
// that the user sees the buffer from.
type View struct {
	cursor []Cursor

	// The topmost line, used for vertical scrolling
	topline int
	// The leftmost column, used for horizontal scrolling
	leftCol int

	// Percentage of the terminal window that this view takes up (from 0 to 100)
	widthPercent  int
	heightPercent int

	// Actual with and height
	width  int
	height int

	// How much to offset because of line numbers
	lineNumOffset int

	// The eventhandler for undo/redo
	eh *EventHandler

	messages []GutterMessage

	// The buffer
	buf *Buffer
	// The statusline
	sline Statusline

	// Since tcell doesn't differentiate between a mouse release event
	// and a mouse move event with no keys pressed, we need to keep
	// track of whether or not the mouse was pressed (or not released) last event to determine
	// mouse release events
	mouseReleased bool

	// This stores when the last click was
	// This is useful for detecting double and triple clicks
	lastClickTime time.Time

	// lastCutTime stores when the last ctrl+k was issued.
	// It is used for clearing the clipboard to replace it with fresh cut lines.
	lastCutTime time.Time

	// freshClip returns true if the clipboard has never been pasted.
	freshClip bool

	// Was the last mouse event actually a double click?
	// Useful for detecting triple clicks -- if a double click is detected
	// but the last mouse event was actually a double click, it's a triple click
	doubleClick bool
	// Same here, just to keep track for mouse move events
	tripleClick bool

	// Syntax highlighting matches
	matches SyntaxMatches
	// The matches from the last frame
	lastMatches SyntaxMatches
}

// NewView returns a new fullscreen view
func NewView(buf *Buffer) *View {
	return NewViewWidthHeight(buf, 100, 100)
}

// NewViewWidthHeight returns a new view with the specified width and height percentages
// Note that w and h are percentages not actual values
func NewViewWidthHeight(buf *Buffer, w, h int) *View {
	v := new(View)

	// Initialize first item in cursor array. This is our default cursor
	v.cursor = []Cursor{
		Cursor{
			x: 0,
			y: 0,
			v: v,
		},
	}

	v.widthPercent = w
	v.heightPercent = h
	v.Resize(screen.Size())

	v.OpenBuffer(buf)

	v.eh = NewEventHandler(v)

	v.sline = Statusline{
		view: v,
	}

	return v
}

// Resize recalculates the actual width and height of the view from the width and height
// percentages
// This is usually called when the window is resized, or when a split has been added and
// the percentages have changed
func (v *View) Resize(w, h int) {
	// Always include 1 line for the command line at the bottom
	h--
	v.width = int(float32(w) * float32(v.widthPercent) / 100)
	// We subtract 1 for the statusline
	v.height = int(float32(h)*float32(v.heightPercent)/100) - 1
}

// ScrollUp scrolls the view up n lines (if possible)
func (v *View) ScrollUp(n int) {
	// Try to scroll by n but if it would overflow, scroll by 1
	if v.topline-n >= 0 {
		v.topline -= n
	} else if v.topline > 0 {
		v.topline--
	}
}

// ScrollDown scrolls the view down n lines (if possible)
func (v *View) ScrollDown(n int) {
	// Try to scroll by n but if it would overflow, scroll by 1
	if v.topline+n <= len(v.buf.lines)-v.height {
		v.topline += n
	} else if v.topline < len(v.buf.lines)-v.height {
		v.topline++
	}
}

// CanClose returns whether or not the view can be closed
// If there are unsaved changes, the user will be asked if the view can be closed
// causing them to lose the unsaved changes
// The message is what to print after saying "You have unsaved changes. "
func (v *View) CanClose(msg string) bool {
	if v.buf.IsDirty() {
		quit, canceled := messenger.Prompt("You have unsaved changes. " + msg)
		if !canceled {
			if strings.ToLower(quit) == "yes" || strings.ToLower(quit) == "y" {
				return true
			} else if strings.ToLower(quit) == "save" || strings.ToLower(quit) == "s" {
				v.Save()
				return true
			}
		}
	} else {
		return true
	}
	return false
}

// OpenBuffer opens a new buffer in this view.
// This resets the topline, event handler and cursor.
func (v *View) OpenBuffer(buf *Buffer) {
	v.buf = buf
	v.topline = 0
	v.leftCol = 0

	// Put the default cursor at the first spot
	v.cursor[0] = Cursor{
		x: 0,
		y: 0,
		v: v,
	}
	v.cursor[0].ResetSelection()

	v.eh = NewEventHandler(v)
	v.matches = Match(v)

	// Set mouseReleased to true because we assume the mouse is not being pressed when
	// the editor is opened
	v.mouseReleased = true
	v.lastClickTime = time.Time{}
}

// Close and Re-open the current file.
func (v *View) reOpen() {
	if v.CanClose("Continue? (yes, no, save) ") {
		file, err := ioutil.ReadFile(v.buf.path)
		filename := v.buf.name

		if err != nil {
			messenger.Error(err.Error())
			return
		}
		buf := NewBuffer(string(file), filename)
		v.buf = buf
		v.matches = Match(v)
		v.cursor[0].Relocate()
		v.Relocate()
	}
}

// Relocate moves the view window so that the cursor is in view
// This is useful if the user has scrolled far away, and then starts typing.
// In multi-cursor mode, we always use cursor[0], since it is the "leader".
func (v *View) Relocate() bool {
	ret := false
	cy := v.cursor[0].y
	if cy < v.topline {
		v.topline = cy
		ret = true
	}
	if cy > v.topline+v.height-1 {
		v.topline = cy - v.height + 1
		ret = true
	}

	cx := v.cursor[0].GetVisualX()
	if cx < v.leftCol {
		v.leftCol = cx
		ret = true
	}
	if cx+v.lineNumOffset+1 > v.leftCol+v.width {
		v.leftCol = cx - v.width + v.lineNumOffset + 1
		ret = true
	}
	return ret
}

// MoveToMouseClick moves the cursor to location x, y assuming x, y were given
// by a mouse click. It will also cancel
func (v *View) MoveToMouseClick(x, y int) {
	if y-v.topline > v.height-1 {
		v.ScrollDown(1)
		y = v.height + v.topline - 1
	}
	if y >= len(v.buf.lines) {
		y = len(v.buf.lines) - 1
	}
	if y < 0 {
		y = 0
	}
	if x < 0 {
		x = 0
	}

	v.exitMultiCursorMode()
	x = v.cursor[0].GetCharPosInLine(y, x)
	if x > Count(v.buf.lines[y]) {
		x = Count(v.buf.lines[y])
	}
	v.cursor[0].x = x
	v.cursor[0].y = y
	v.cursor[0].lastVisualX = v.cursor[0].GetVisualX()
}

// HandleEvent handles an event passed by the main loop
func (v *View) HandleEvent(event tcell.Event) {
	// This bool determines whether the view is relocated at the end of the function
	// By default it's true because most events should cause a relocate
	relocate := true

	switch e := event.(type) {
	case *tcell.EventResize:
		// Window resized
		v.Resize(e.Size())
	case *tcell.EventKey:
		if e.Key() == tcell.KeyRune {
			for i := range v.cursor {
				if v.cursor[i].HasSelection() {
					v.cursor[i].DeleteSelection()
					v.cursor[i].ResetSelection()
				}
				v.eh.Insert(v.cursor[i].Loc(), string(e.Rune()))
				v.cursor[i].Right()
			}
		} else {
			for key, action := range bindings {
				if e.Key() == key {
					relocate = action(v)
				}
			}
		}
	case *tcell.EventMouse:
		x, y := e.Position()
		x -= v.lineNumOffset - v.leftCol
		y += v.topline

		button := e.Buttons()

		switch button {
		case tcell.Button1:
			// Clicking will exit multi-cursor mode
			v.exitMultiCursorMode()

			// Left click
<<<<<<< HEAD
			origX, origY := v.cursor[0].x, v.cursor[0].y
			v.MoveToMouseClick(x, y)
=======
			origX, origY := v.cursor.x, v.cursor.y
>>>>>>> 536c9623

			if v.mouseReleased && !e.HasMotion() {
				v.MoveToMouseClick(x, y)
				if (time.Since(v.lastClickTime)/time.Millisecond < doubleClickThreshold) &&
					(origX == v.cursor[0].x && origY == v.cursor[0].y) {
					if v.doubleClick {
						// Triple click
						v.lastClickTime = time.Now()

						v.tripleClick = true
						v.doubleClick = false

						v.cursor[0].SelectLine()
					} else {
						// Double click
						v.lastClickTime = time.Now()

						v.doubleClick = true
						v.tripleClick = false

						v.cursor[0].SelectWord()
					}
				} else {
					v.doubleClick = false
					v.tripleClick = false
					v.lastClickTime = time.Now()

					loc := v.cursor[0].Loc()
					v.cursor[0].curSelection[0] = loc
					v.cursor[0].curSelection[1] = loc
				}
				v.mouseReleased = false
			} else if !v.mouseReleased {
				v.MoveToMouseClick(x, y)
				if v.tripleClick {
					v.cursor[0].AddLineToSelection()
				} else if v.doubleClick {
					v.cursor[0].AddWordToSelection()
				} else {
					v.cursor[0].curSelection[1] = v.cursor[0].Loc()
				}
			}
		case tcell.ButtonNone:
			// Mouse event with no click
			if !v.mouseReleased {
				// Mouse was just released

				// Relocating here isn't really necessary because the cursor will
				// be in the right place from the last mouse event
				// However, if we are running in a terminal that doesn't support mouse motion
				// events, this still allows the user to make selections, except only after they
				// release the mouse

				if !v.doubleClick && !v.tripleClick {
					v.exitMultiCursorMode()
					v.MoveToMouseClick(x, y)
					v.cursor[0].curSelection[1] = v.cursor[0].Loc()
				}
				v.mouseReleased = true
			}
			// We don't want to relocate because otherwise the view will be relocated
			// every time the user moves the cursor
			relocate = false
		case tcell.WheelUp:
			// Scroll up two lines
			v.ScrollUp(2)
			// We don't want to relocate if the user is scrolling
			relocate = false
		case tcell.WheelDown:
			// Scroll down two lines
			v.ScrollDown(2)
			// We don't want to relocate if the user is scrolling
			relocate = false
		}
	}

	if relocate {
		v.Relocate()
	}
	if settings.Syntax {
		v.matches = Match(v)
	}
}

// GutterMessage creates a message in this view's gutter
func (v *View) GutterMessage(lineN int, msg string, kind int) {
	gutterMsg := GutterMessage{
		lineNum: lineN,
		msg:     msg,
		kind:    kind,
	}
	for _, gmsg := range v.messages {
		if gmsg.lineNum == lineN {
			return
		}
	}
	v.messages = append(v.messages, gutterMsg)
}

// DisplayView renders the view to the screen
func (v *View) DisplayView() {
	// The character number of the character in the top left of the screen
	charNum := ToCharPos(0, v.topline, v.buf)

	// Convert the length of buffer to a string, and get the length of the string
	// We are going to have to offset by that amount
	maxLineLength := len(strconv.Itoa(len(v.buf.lines)))
	// + 1 for the little space after the line number
	if settings.Ruler == true {
		v.lineNumOffset = maxLineLength + 1
	} else {
		v.lineNumOffset = 0
	}
	var highlightStyle tcell.Style

	if len(v.messages) > 0 {
		v.lineNumOffset += 2
	}

	for lineN := 0; lineN < v.height; lineN++ {
		var x int
		// If the buffer is smaller than the view height
		// and we went too far, break
		if lineN+v.topline >= len(v.buf.lines) {
			break
		}
		line := v.buf.lines[lineN+v.topline]

		if len(v.messages) > 0 {
			msgOnLine := false
			for _, msg := range v.messages {
				if msg.lineNum == lineN+v.topline {
					msgOnLine = true
					gutterStyle := tcell.StyleDefault
					switch msg.kind {
					case GutterInfo:
						if style, ok := colorscheme["gutter-info"]; ok {
							gutterStyle = style
						}
					case GutterWarning:
						if style, ok := colorscheme["gutter-warning"]; ok {
							gutterStyle = style
						}
					case GutterError:
						if style, ok := colorscheme["gutter-error"]; ok {
							gutterStyle = style
						}
					}
					screen.SetContent(x, lineN, '>', nil, gutterStyle)
					x++
					screen.SetContent(x, lineN, '>', nil, gutterStyle)
					x++
					if v.cursor.y == lineN {
						messenger.Message(msg.msg)
						messenger.gutterMessage = true
					}
				}
			}
			if !msgOnLine {
				screen.SetContent(x, lineN, ' ', nil, tcell.StyleDefault)
				x++
				screen.SetContent(x, lineN, ' ', nil, tcell.StyleDefault)
				x++
				if v.cursor.y == lineN && messenger.gutterMessage {
					messenger.Reset()
					messenger.gutterMessage = false
				}
			}
		}

		// Write the line number
		lineNumStyle := defStyle
		if style, ok := colorscheme["line-number"]; ok {
			lineNumStyle = style
		}
		// Write the spaces before the line number if necessary
		var lineNum string
		if settings.Ruler == true {
			lineNum = strconv.Itoa(lineN + v.topline + 1)
			for i := 0; i < maxLineLength-len(lineNum); i++ {
				screen.SetContent(x, lineN, ' ', nil, lineNumStyle)
				x++
			}
			// Write the actual line number
			for _, ch := range lineNum {
				screen.SetContent(x, lineN, ch, nil, lineNumStyle)
				x++
			}

			if settings.Ruler == true {
				// Write the extra space
				screen.SetContent(x, lineN, ' ', nil, lineNumStyle)
				x++
			}
		}
		// Write the line
		tabchars := 0
		for colN, ch := range line {
			var lineStyle tcell.Style

			if settings.Syntax {
				// Syntax highlighting is enabled
				highlightStyle = v.matches[lineN][colN]
			}

			// I think I need to do something like, "if anything in the array is true" here
			if selectionExistsInLine(v, charNum) {

				lineStyle = tcell.StyleDefault.Reverse(true)

				if style, ok := colorscheme["selection"]; ok {
					lineStyle = style
				}
			} else {
				lineStyle = highlightStyle
			}

			if ch == '\t' {
				screen.SetContent(x+tabchars, lineN, ' ', nil, lineStyle)
				tabSize := settings.TabSize
				for i := 0; i < tabSize-1; i++ {
					tabchars++
					if x-v.leftCol+tabchars >= v.lineNumOffset {
						screen.SetContent(x-v.leftCol+tabchars, lineN, ' ', nil, lineStyle)
					}
				}
			} else {
				if x-v.leftCol+tabchars >= v.lineNumOffset {
					screen.SetContent(x-v.leftCol+tabchars, lineN, ch, nil, lineStyle)
				}
			}
			charNum++
			x++
		}
		// Here we are at a newline

		// The newline may be selected, in which case we should draw the selection style
		// with a space to represent it
		if selectionExistsInLine(v, charNum) {

			selectStyle := defStyle.Reverse(true)

			if style, ok := colorscheme["selection"]; ok {
				selectStyle = style
			}
			screen.SetContent(x-v.leftCol+tabchars, lineN, ' ', nil, selectStyle)
		}

		charNum++
	}
}

// Display renders the view, the cursor, and statusline
func (v *View) Display() {
	v.DisplayView()
	v.cursor[0].Display()
	v.sline.Display()
}

// exitMultiCursorMode removes all additonal cursors.
func (v *View) exitMultiCursorMode() {
	if len(v.cursor) > 1 {
		v.cursor = v.cursor[:1]
	}
}

func selectionExistsInLine(v *View, charNum int) bool {
	for i := range v.cursor {
		if v.cursor[i].HasSelection() &&
			(charNum >= v.cursor[i].curSelection[0] && charNum < v.cursor[i].curSelection[1] ||
				charNum < v.cursor[i].curSelection[0] && charNum >= v.cursor[i].curSelection[1]) {
			return true
		}
	}
	return false
}<|MERGE_RESOLUTION|>--- conflicted
+++ resolved
@@ -294,13 +294,7 @@
 			v.exitMultiCursorMode()
 
 			// Left click
-<<<<<<< HEAD
 			origX, origY := v.cursor[0].x, v.cursor[0].y
-			v.MoveToMouseClick(x, y)
-=======
-			origX, origY := v.cursor.x, v.cursor.y
->>>>>>> 536c9623
-
 			if v.mouseReleased && !e.HasMotion() {
 				v.MoveToMouseClick(x, y)
 				if (time.Since(v.lastClickTime)/time.Millisecond < doubleClickThreshold) &&
@@ -452,7 +446,7 @@
 					x++
 					screen.SetContent(x, lineN, '>', nil, gutterStyle)
 					x++
-					if v.cursor.y == lineN {
+					if v.cursor[0].y == lineN {
 						messenger.Message(msg.msg)
 						messenger.gutterMessage = true
 					}
@@ -463,7 +457,7 @@
 				x++
 				screen.SetContent(x, lineN, ' ', nil, tcell.StyleDefault)
 				x++
-				if v.cursor.y == lineN && messenger.gutterMessage {
+				if v.cursor[0].y == lineN && messenger.gutterMessage {
 					messenger.Reset()
 					messenger.gutterMessage = false
 				}
