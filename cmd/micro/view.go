--- conflicted
+++ resolved
@@ -102,12 +102,11 @@
 	// The scrollbar
 	scrollbar *ScrollBar
 
-<<<<<<< HEAD
+	// Autocomplete function
 	Completer *Completer
-=======
+
 	// Virtual terminal
 	term *Terminal
->>>>>>> 1d24609e
 }
 
 // NewView returns a new fullscreen view
