package main

import (
	"flag"
	"fmt"
	"io/ioutil"
	"os"
	"path/filepath"
	"runtime"
	"strings"
	"time"

	"github.com/go-errors/errors"
	"github.com/mattn/go-isatty"
	"github.com/mitchellh/go-homedir"
	"github.com/yuin/gopher-lua"
	"github.com/zyedidia/clipboard"
	"github.com/zyedidia/micro/cmd/micro/terminfo"
	"github.com/zyedidia/tcell"
	"github.com/zyedidia/tcell/encoding"
	"layeh.com/gopher-luar"
)

const (
	doubleClickThreshold = 400 // How many milliseconds to wait before a second click is not a double click
	undoThreshold        = 500 // If two events are less than n milliseconds apart, undo both of them
	autosaveTime         = 8   // Number of seconds to wait before autosaving
)

var (
	// The main screen
	screen tcell.Screen

	// Object to send messages and prompts to the user
	messenger *Messenger

	// The default highlighting style
	// This simply defines the default foreground and background colors
	defStyle tcell.Style

	// Where the user's configuration is
	// This should be $XDG_CONFIG_HOME/micro
	// If $XDG_CONFIG_HOME is not set, it is ~/.config/micro
	configDir string

	// Version is the version number or commit hash
	// These variables should be set by the linker when compiling
	Version = "0.0.0-unknown"
	// CommitHash is the commit this version was built on
	CommitHash = "Unknown"
	// CompileDate is the date this binary was compiled on
	CompileDate = "Unknown"

	// The list of views
	tabs []*Tab
	// This is the currently open tab
	// It's just an index to the tab in the tabs array
	curTab int

	// Channel of jobs running in the background
	jobs chan JobFunction

	// Event channel
	events   chan tcell.Event
	autosave chan bool

	// Channels for the terminal emulator
	updateterm chan bool
	closeterm  chan int

	// How many redraws have happened
	numRedraw uint
)

// LoadInput determines which files should be loaded into buffers
// based on the input stored in flag.Args()
func LoadInput(passwords []Password) []*Buffer {
	// There are a number of ways micro should start given its input

	// 1. If it is given a files in flag.Args(), it should open those

	// 2. If there is no input file and the input is not a terminal, that means
	// something is being piped in and the stdin should be opened in an
	// empty buffer

	// 3. If there is no input file and the input is a terminal, an empty buffer
	// should be opened

	var filename string
	var input []byte
	var err error
	args := flag.Args()
	buffers := make([]*Buffer, 0, len(args))

	if len(args) > 0 {
		// Option 1
		// We go through each file and load it
		for i := 0; i < len(args); i++ {
			if strings.HasPrefix(args[i], "+") {
				if strings.Contains(args[i], ":") {
					split := strings.Split(args[i], ":")
					*flagStartPos = split[0][1:] + "," + split[1]
				} else {
					*flagStartPos = args[i][1:] + ",0"
				}
				continue
			}

<<<<<<< HEAD
			// If the file didn't exist, input will be empty, and we'll open an empty buffer
			if input != nil {
				buffers = append(buffers, NewBufferWithPassword(input, FSize(input), filename,
					passwords[i].Secret, passwords[i].Prompted))
			} else {
				buffers = append(buffers, NewBufferWithPassword(nil, 0, filename, "", false))
=======
			buf, err := NewBufferFromFile(args[i])
			if err != nil {
				TermMessage(err)
				continue
>>>>>>> 2c219ba6
			}
			// If the file didn't exist, input will be empty, and we'll open an empty buffer
			buffers = append(buffers, buf)
		}
	} else if !isatty.IsTerminal(os.Stdin.Fd()) {
		// Option 2
		// The input is not a terminal, so something is being piped in
		// and we should read from stdin
		input, err = ioutil.ReadAll(os.Stdin)
		if err != nil {
			TermMessage("Error reading from stdin: ", err)
			input = []byte{}
		}
		buffers = append(buffers, NewBufferFromString(string(input), filename))
	} else {
		// Option 3, just open an empty buffer
		buffers = append(buffers, NewBufferFromString(string(input), filename))
	}

	return buffers
}

// InitConfigDir finds the configuration directory for micro according to the XDG spec.
// If no directory is found, it creates one.
func InitConfigDir() {
	xdgHome := os.Getenv("XDG_CONFIG_HOME")
	if xdgHome == "" {
		// The user has not set $XDG_CONFIG_HOME so we should act like it was set to ~/.config
		home, err := homedir.Dir()
		if err != nil {
			TermMessage("Error finding your home directory\nCan't load config files")
			return
		}
		xdgHome = home + "/.config"
	}
	configDir = xdgHome + "/micro"

	if len(*flagConfigDir) > 0 {
		if _, err := os.Stat(*flagConfigDir); os.IsNotExist(err) {
			TermMessage("Error: " + *flagConfigDir + " does not exist. Defaulting to " + configDir + ".")
		} else {
			configDir = *flagConfigDir
			return
		}
	}

	if _, err := os.Stat(xdgHome); os.IsNotExist(err) {
		// If the xdgHome doesn't exist we should create it
		err = os.Mkdir(xdgHome, os.ModePerm)
		if err != nil {
			TermMessage("Error creating XDG_CONFIG_HOME directory: " + err.Error())
		}
	}

	if _, err := os.Stat(configDir); os.IsNotExist(err) {
		// If the micro specific config directory doesn't exist we should create that too
		err = os.Mkdir(configDir, os.ModePerm)
		if err != nil {
			TermMessage("Error creating configuration directory: " + err.Error())
		}
	}
}

// InitScreen creates and initializes the tcell screen
func InitScreen() {
	// Should we enable true color?
	truecolor := os.Getenv("MICRO_TRUECOLOR") == "1"

	tcelldb := os.Getenv("TCELLDB")
	os.Setenv("TCELLDB", configDir+"/.tcelldb")

	// In order to enable true color, we have to set the TERM to `xterm-truecolor` when
	// initializing tcell, but after that, we can set the TERM back to whatever it was
	oldTerm := os.Getenv("TERM")
	if truecolor {
		os.Setenv("TERM", "xterm-truecolor")
	}

	// Initilize tcell
	var err error
	screen, err = tcell.NewScreen()
	if err != nil {
		if err == tcell.ErrTermNotFound {
			err = terminfo.WriteDB(configDir + "/.tcelldb")
			if err != nil {
				fmt.Println(err)
				fmt.Println("Fatal: Micro could not create tcelldb")
				os.Exit(1)
			}
			screen, err = tcell.NewScreen()
			if err != nil {
				fmt.Println(err)
				fmt.Println("Fatal: Micro could not initialize a screen.")
				os.Exit(1)
			}
		} else {
			fmt.Println(err)
			fmt.Println("Fatal: Micro could not initialize a screen.")
			os.Exit(1)
		}
	}
	if err = screen.Init(); err != nil {
		fmt.Println(err)
		os.Exit(1)
	}

	// Now we can put the TERM back to what it was before
	if truecolor {
		os.Setenv("TERM", oldTerm)
	}

	if GetGlobalOption("mouse").(bool) {
		screen.EnableMouse()
	}

	os.Setenv("TCELLDB", tcelldb)

	// screen.SetStyle(defStyle)
}

// RedrawAll redraws everything -- all the views and the messenger
func RedrawAll() {
	messenger.Clear()

	w, h := screen.Size()
	for x := 0; x < w; x++ {
		for y := 0; y < h; y++ {
			screen.SetContent(x, y, ' ', nil, defStyle)
		}
	}

	for _, v := range tabs[curTab].Views {
		v.Display()
	}
	DisplayTabs()
	messenger.Display()
	if globalSettings["keymenu"].(bool) {
		DisplayKeyMenu()
	}
	screen.Show()

	if numRedraw%50 == 0 {
		runtime.GC()
	}
	numRedraw++
}

func LoadAll() {
	// Find the user's configuration directory (probably $XDG_CONFIG_HOME/micro)
	InitConfigDir()

	// Build a list of available Extensions (Syntax, Colorscheme etc.)
	InitRuntimeFiles()

	// Load the user's settings
	InitGlobalSettings()

	InitCommands()
	InitBindings()

	InitColorscheme()
	LoadPlugins()

	for _, tab := range tabs {
		for _, v := range tab.Views {
			v.Buf.UpdateRules()
		}
	}
}

// Command line flags
var flagVersion = flag.Bool("version", false, "Show the version number and information")
var flagStartPos = flag.String("startpos", "", "LINE,COL to start the cursor at when opening a buffer.")
var flagConfigDir = flag.String("config-dir", "", "Specify a custom location for the configuration directory")
var flagOptions = flag.Bool("options", false, "Show all option help")

func main() {
	flag.Usage = func() {
		fmt.Println("Usage: micro [OPTIONS] [FILE]...")
		fmt.Println("-config-dir dir")
		fmt.Println("    \tSpecify a custom location for the configuration directory")
		fmt.Println("-startpos LINE,COL")
		fmt.Println("+LINE:COL")
		fmt.Println("    \tSpecify a line and column to start the cursor at when opening a buffer")
		fmt.Println("    \tThis can also be done by opening file:LINE:COL")
		fmt.Println("-options")
		fmt.Println("    \tShow all option help")
		fmt.Println("-version")
		fmt.Println("    \tShow the version number and information")

		fmt.Print("\nMicro's options can also be set via command line arguments for quick\nadjustments. For real configuration, please use the settings.json\nfile (see 'help options').\n\n")
		fmt.Println("-option value")
		fmt.Println("    \tSet `option` to `value` for this session")
		fmt.Println("    \tFor example: `micro -syntax off file.c`")
		fmt.Println("\nUse `micro -options` to see the full list of configuration options")
	}

	optionFlags := make(map[string]*string)

	for k, v := range DefaultGlobalSettings() {
		optionFlags[k] = flag.String(k, "", fmt.Sprintf("The %s option. Default value: '%v'", k, v))
	}

	flag.Parse()

	if *flagVersion {
		// If -version was passed
		fmt.Println("Version:", Version)
		fmt.Println("Commit hash:", CommitHash)
		fmt.Println("Compiled on", CompileDate)
		os.Exit(0)
	}

	passwords := TermPasswords(flag.Args())

	if *flagOptions {
		// If -options was passed
		for k, v := range DefaultGlobalSettings() {
			fmt.Printf("-%s value\n", k)
			fmt.Printf("    \tThe %s option. Default value: '%v'\n", k, v)
		}
		os.Exit(0)
	}

	// Start the Lua VM for running plugins
	L = lua.NewState()
	defer L.Close()

	// Some encoding stuff in case the user isn't using UTF-8
	encoding.Register()
	tcell.SetEncodingFallback(tcell.EncodingFallbackASCII)

	// Find the user's configuration directory (probably $XDG_CONFIG_HOME/micro)
	InitConfigDir()

	// Build a list of available Extensions (Syntax, Colorscheme etc.)
	InitRuntimeFiles()

	// Load the user's settings
	InitGlobalSettings()

	InitCommands()
	InitBindings()

	// Start the screen
	InitScreen()

	// This is just so if we have an error, we can exit cleanly and not completely
	// mess up the terminal being worked in
	// In other words we need to shut down tcell before the program crashes
	defer func() {
		if err := recover(); err != nil {
			screen.Fini()
			fmt.Println("Micro encountered an error:", err)
			// Print the stack trace too
			fmt.Print(errors.Wrap(err, 2).ErrorStack())
			os.Exit(1)
		}
	}()

	// Create a new messenger
	// This is used for sending the user messages in the bottom of the editor
	messenger = new(Messenger)
	messenger.LoadHistory()

	// Now we load the input
	buffers := LoadInput(passwords)
	if len(buffers) == 0 {
		screen.Fini()
		os.Exit(1)
	}

	for _, buf := range buffers {
		// For each buffer we create a new tab and place the view in that tab
		tab := NewTabFromView(NewView(buf))
		tab.SetNum(len(tabs))
		tabs = append(tabs, tab)
		for _, t := range tabs {
			for _, v := range t.Views {
				v.Center(false)
			}

			t.Resize()
		}
	}

	for k, v := range optionFlags {
		if *v != "" {
			SetOption(k, *v)
		}
	}

	// Load all the plugin stuff
	// We give plugins access to a bunch of variables here which could be useful to them
	L.SetGlobal("OS", luar.New(L, runtime.GOOS))
	L.SetGlobal("tabs", luar.New(L, tabs))
	L.SetGlobal("GetTabs", luar.New(L, func() []*Tab {
		return tabs
	}))
	L.SetGlobal("curTab", luar.New(L, curTab))
	L.SetGlobal("messenger", luar.New(L, messenger))
	L.SetGlobal("GetOption", luar.New(L, GetOption))
	L.SetGlobal("AddOption", luar.New(L, AddOption))
	L.SetGlobal("SetOption", luar.New(L, SetOption))
	L.SetGlobal("SetLocalOption", luar.New(L, SetLocalOption))
	L.SetGlobal("BindKey", luar.New(L, BindKey))
	L.SetGlobal("MakeCommand", luar.New(L, MakeCommand))
	L.SetGlobal("CurView", luar.New(L, CurView))
	L.SetGlobal("IsWordChar", luar.New(L, IsWordChar))
	L.SetGlobal("HandleCommand", luar.New(L, HandleCommand))
	L.SetGlobal("HandleShellCommand", luar.New(L, HandleShellCommand))
	L.SetGlobal("ExecCommand", luar.New(L, ExecCommand))
	L.SetGlobal("RunShellCommand", luar.New(L, RunShellCommand))
	L.SetGlobal("RunBackgroundShell", luar.New(L, RunBackgroundShell))
	L.SetGlobal("RunInteractiveShell", luar.New(L, RunInteractiveShell))
	L.SetGlobal("TermEmuSupported", luar.New(L, TermEmuSupported))
	L.SetGlobal("RunTermEmulator", luar.New(L, RunTermEmulator))
	L.SetGlobal("GetLeadingWhitespace", luar.New(L, GetLeadingWhitespace))
	L.SetGlobal("MakeCompletion", luar.New(L, MakeCompletion))
	L.SetGlobal("NewBuffer", luar.New(L, NewBufferFromString))
	L.SetGlobal("NewBufferFromFile", luar.New(L, NewBufferFromFile))
	L.SetGlobal("RuneStr", luar.New(L, func(r rune) string {
		return string(r)
	}))
	L.SetGlobal("Loc", luar.New(L, func(x, y int) Loc {
		return Loc{x, y}
	}))
	L.SetGlobal("WorkingDirectory", luar.New(L, os.Getwd))
	L.SetGlobal("JoinPaths", luar.New(L, filepath.Join))
	L.SetGlobal("DirectoryName", luar.New(L, filepath.Dir))
	L.SetGlobal("configDir", luar.New(L, configDir))
	L.SetGlobal("Reload", luar.New(L, LoadAll))
	L.SetGlobal("ByteOffset", luar.New(L, ByteOffset))
	L.SetGlobal("ToCharPos", luar.New(L, ToCharPos))

	// Used for asynchronous jobs
	L.SetGlobal("JobStart", luar.New(L, JobStart))
	L.SetGlobal("JobSpawn", luar.New(L, JobSpawn))
	L.SetGlobal("JobSend", luar.New(L, JobSend))
	L.SetGlobal("JobStop", luar.New(L, JobStop))

	// Extension Files
	L.SetGlobal("ReadRuntimeFile", luar.New(L, PluginReadRuntimeFile))
	L.SetGlobal("ListRuntimeFiles", luar.New(L, PluginListRuntimeFiles))
	L.SetGlobal("AddRuntimeFile", luar.New(L, PluginAddRuntimeFile))
	L.SetGlobal("AddRuntimeFilesFromDirectory", luar.New(L, PluginAddRuntimeFilesFromDirectory))
	L.SetGlobal("AddRuntimeFileFromMemory", luar.New(L, PluginAddRuntimeFileFromMemory))

	// Access to Go stdlib
	L.SetGlobal("import", luar.New(L, Import))

	jobs = make(chan JobFunction, 100)
	events = make(chan tcell.Event, 100)
	autosave = make(chan bool)
	updateterm = make(chan bool)
	closeterm = make(chan int)

	LoadPlugins()

	for _, t := range tabs {
		for _, v := range t.Views {
			GlobalPluginCall("onViewOpen", v)
			GlobalPluginCall("onBufferOpen", v.Buf)
		}
	}

	InitColorscheme()
	messenger.style = defStyle

	// Here is the event loop which runs in a separate thread
	go func() {
		for {
			if screen != nil {
				events <- screen.PollEvent()
			}
		}
	}()

	go func() {
		for {
			time.Sleep(autosaveTime * time.Second)
			if globalSettings["autosave"].(bool) {
				autosave <- true
			}
		}
	}()

	for {
		// Display everything
		RedrawAll()

		var event tcell.Event

		// Check for new events
		select {
		case f := <-jobs:
			// If a new job has finished while running in the background we should execute the callback
			f.function(f.output, f.args...)
			continue
		case <-autosave:
			if CurView().Buf.Path != "" {
				CurView().Save(true)
			}
		case <-updateterm:
			continue
		case vnum := <-closeterm:
			tabs[curTab].Views[vnum].CloseTerminal()
		case event = <-events:
		}

		for event != nil {
			didAction := false

			switch e := event.(type) {
			case *tcell.EventResize:
				for _, t := range tabs {
					t.Resize()
				}
			case *tcell.EventMouse:
				if !searching {
					if e.Buttons() == tcell.Button1 {
						// If the user left clicked we check a couple things
						_, h := screen.Size()
						x, y := e.Position()
						if y == h-1 && messenger.message != "" && globalSettings["infobar"].(bool) {
							// If the user clicked in the bottom bar, and there is a message down there
							// we copy it to the clipboard.
							// Often error messages are displayed down there so it can be useful to easily
							// copy the message
							clipboard.WriteAll(messenger.message, "primary")
							break
						}

						if CurView().mouseReleased {
							// We loop through each view in the current tab and make sure the current view
							// is the one being clicked in
							for _, v := range tabs[curTab].Views {
								if x >= v.x && x < v.x+v.Width && y >= v.y && y < v.y+v.Height {
									tabs[curTab].CurView = v.Num
								}
							}
						}
					} else if e.Buttons() == tcell.WheelUp || e.Buttons() == tcell.WheelDown {
						var view *View
						x, y := e.Position()
						for _, v := range tabs[curTab].Views {
							if x >= v.x && x < v.x+v.Width && y >= v.y && y < v.y+v.Height {
								view = tabs[curTab].Views[v.Num]
							}
						}
						if view != nil {
							view.HandleEvent(e)
							didAction = true
						}
					}
				}
			}

			if !didAction {
				// This function checks the mouse event for the possibility of changing the current tab
				// If the tab was changed it returns true
				if TabbarHandleMouseEvent(event) {
					break
				}

				if searching {
					// Since searching is done in real time, we need to redraw every time
					// there is a new event in the search bar so we need a special function
					// to run instead of the standard HandleEvent.
					HandleSearchEvent(event, CurView())
				} else {
					// Send it to the view
					CurView().HandleEvent(event)
				}
			}

			select {
			case event = <-events:
			default:
				event = nil
			}
		}
	}
}<|MERGE_RESOLUTION|>--- conflicted
+++ resolved
@@ -106,19 +106,10 @@
 				continue
 			}
 
-<<<<<<< HEAD
-			// If the file didn't exist, input will be empty, and we'll open an empty buffer
-			if input != nil {
-				buffers = append(buffers, NewBufferWithPassword(input, FSize(input), filename,
-					passwords[i].Secret, passwords[i].Prompted))
-			} else {
-				buffers = append(buffers, NewBufferWithPassword(nil, 0, filename, "", false))
-=======
-			buf, err := NewBufferFromFile(args[i])
+			buf, err := NewBufferFromFile(args[i], passwords[i])
 			if err != nil {
 				TermMessage(err)
 				continue
->>>>>>> 2c219ba6
 			}
 			// If the file didn't exist, input will be empty, and we'll open an empty buffer
 			buffers = append(buffers, buf)
