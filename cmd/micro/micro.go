--- conflicted
+++ resolved
@@ -152,15 +152,10 @@
 
 	var err error
 
-<<<<<<< HEAD
 	if err = puffy.PledgePromises("stdio rpath wpath cpath tty proc exec"); err != nil {
 		screen.TermMessage(err)
 	}
 
-	InitLog()
-
-=======
->>>>>>> b3e40a26
 	InitFlags()
 
 	InitLog()
