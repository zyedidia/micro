package main

import (
	"flag"
	"fmt"
	"io/ioutil"
	"os"
	"path/filepath"
	"runtime"
	"strings"
	"time"

	"github.com/go-errors/errors"
	"github.com/mattn/go-isatty"
	"github.com/mitchellh/go-homedir"
	"github.com/yuin/gopher-lua"
	"github.com/zyedidia/clipboard"
	"github.com/zyedidia/tcell"
	"github.com/zyedidia/tcell/encoding"
	"layeh.com/gopher-luar"
)

const (
	doubleClickThreshold = 400 // How many milliseconds to wait before a second click is not a double click
	undoThreshold        = 500 // If two events are less than n milliseconds apart, undo both of them
	autosaveTime         = 8   // Number of seconds to wait before autosaving
)

var (
	// The main screen
	screen tcell.Screen

	// Object to send messages and prompts to the user
	messenger *Messenger

	// The default highlighting style
	// This simply defines the default foreground and background colors
	defStyle tcell.Style

	// Where the user's configuration is
	// This should be $XDG_CONFIG_HOME/micro
	// If $XDG_CONFIG_HOME is not set, it is ~/.config/micro
	configDir string

	// Version is the version number or commit hash
	// These variables should be set by the linker when compiling
	Version     = "0.0.0-unknown"
	CommitHash  = "Unknown"
	CompileDate = "Unknown"

	// The list of views
	tabs []*Tab
	// This is the currently open tab
	// It's just an index to the tab in the tabs array
	curTab int

	// Channel of jobs running in the background
	jobs chan JobFunction
	// Event channel
	events   chan tcell.Event
	autosave chan bool
)

// LoadInput determines which files should be loaded into buffers
// based on the input stored in flag.Args()
func LoadInput(passwords []Password) []*Buffer {
	// There are a number of ways micro should start given its input

	// 1. If it is given a files in flag.Args(), it should open those

	// 2. If there is no input file and the input is not a terminal, that means
	// something is being piped in and the stdin should be opened in an
	// empty buffer

	// 3. If there is no input file and the input is a terminal, an empty buffer
	// should be opened

	var filename string
	var input []byte
	var err error
	args := flag.Args()
	buffers := make([]*Buffer, 0, len(args))

	if len(args) > 0 {
		// Option 1
		// We go through each file and load it
		for i := 0; i < len(args); i++ {
			filename = args[i]

			// Check that the file exists
			var input *os.File
			if _, e := os.Stat(filename); e == nil {
				// If it exists we load it into a buffer
				input, err = os.Open(filename)
				stat, _ := input.Stat()
				defer input.Close()
				if err != nil {
					TermMessage(err)
					continue
				}
				if stat.IsDir() {
					TermMessage("Cannot read", filename, "because it is a directory")
					continue
				}
			}

			// If the file didn't exist, input will be empty, and we'll open an empty buffer
			if input != nil {
				buffers = append(buffers, NewBufferWithPassword(input, FSize(input), filename,
					passwords[i].Secret, passwords[i].Prompted))
			} else {
				buffers = append(buffers, NewBufferWithPassword(nil, 0, filename, "", false))
			}
		}
	} else if !isatty.IsTerminal(os.Stdin.Fd()) {
		// Option 2
		// The input is not a terminal, so something is being piped in
		// and we should read from stdin
		input, err = ioutil.ReadAll(os.Stdin)
		if err != nil {
			TermMessage("Error reading from stdin: ", err)
			input = []byte{}
		}
		buffers = append(buffers, NewBufferFromString(string(input), filename))
	} else {
		// Option 3, just open an empty buffer
		buffers = append(buffers, NewBufferFromString(string(input), filename))
	}

	return buffers
}

// InitConfigDir finds the configuration directory for micro according to the XDG spec.
// If no directory is found, it creates one.
func InitConfigDir() {
	xdgHome := os.Getenv("XDG_CONFIG_HOME")
	if xdgHome == "" {
		// The user has not set $XDG_CONFIG_HOME so we should act like it was set to ~/.config
		home, err := homedir.Dir()
		if err != nil {
			TermMessage("Error finding your home directory\nCan't load config files")
			return
		}
		xdgHome = home + "/.config"
	}
	configDir = xdgHome + "/micro"

	if len(*flagConfigDir) > 0 {
		if _, err := os.Stat(*flagConfigDir); os.IsNotExist(err) {
			TermMessage("Error: " + *flagConfigDir + " does not exist. Defaulting to " + configDir + ".")
		} else {
			configDir = *flagConfigDir
			return
		}
	}

	if _, err := os.Stat(xdgHome); os.IsNotExist(err) {
		// If the xdgHome doesn't exist we should create it
		err = os.Mkdir(xdgHome, os.ModePerm)
		if err != nil {
			TermMessage("Error creating XDG_CONFIG_HOME directory: " + err.Error())
		}
	}

	if _, err := os.Stat(configDir); os.IsNotExist(err) {
		// If the micro specific config directory doesn't exist we should create that too
		err = os.Mkdir(configDir, os.ModePerm)
		if err != nil {
			TermMessage("Error creating configuration directory: " + err.Error())
		}
	}
}

// InitScreen creates and initializes the tcell screen
func InitScreen() {
	// Should we enable true color?
	truecolor := os.Getenv("MICRO_TRUECOLOR") == "1"

	// In order to enable true color, we have to set the TERM to `xterm-truecolor` when
	// initializing tcell, but after that, we can set the TERM back to whatever it was
	oldTerm := os.Getenv("TERM")
	if truecolor {
		os.Setenv("TERM", "xterm-truecolor")
	}

	// Initilize tcell
	var err error
	screen, err = tcell.NewScreen()
	if err != nil {
		fmt.Println(err)
		if err == tcell.ErrTermNotFound {
			fmt.Println("Micro does not recognize your terminal:", oldTerm)
			fmt.Println("Please go to https://github.com/zyedidia/mkinfo to read about how to fix this problem (it should be easy to fix).")
		}
		os.Exit(1)
	}
	if err = screen.Init(); err != nil {
		fmt.Println(err)
		os.Exit(1)
	}

	// Now we can put the TERM back to what it was before
	if truecolor {
		os.Setenv("TERM", oldTerm)
	}

	screen.SetStyle(defStyle)
}

// RedrawAll redraws everything -- all the views and the messenger
func RedrawAll() {
	messenger.Clear()

	w, h := screen.Size()
	for x := 0; x < w; x++ {
		for y := 0; y < h; y++ {
			screen.SetContent(x, y, ' ', nil, defStyle)
		}
	}

	for _, v := range tabs[curTab].views {
		v.Display()
	}
	DisplayTabs()
	messenger.Display()
	screen.Show()
}

func LoadAll() {
	// Find the user's configuration directory (probably $XDG_CONFIG_HOME/micro)
	InitConfigDir()

	// Build a list of available Extensions (Syntax, Colorscheme etc.)
	InitRuntimeFiles()

	// Load the user's settings
	InitGlobalSettings()

	InitCommands()
	InitBindings()

	InitColorscheme()

	for _, tab := range tabs {
		for _, v := range tab.views {
			v.Buf.UpdateRules()
		}
	}
}

// Passing -version as a flag will have micro print out the version number
var flagVersion = flag.Bool("version", false, "Show the version number and information")
var flagStartPos = flag.String("startpos", "", "LINE,COL to start the cursor at when opening a buffer.")
var flagConfigDir = flag.String("config-dir", "", "Specify a custom location for the configuration directory")
var flagOptions = flag.Bool("options", false, "Show all option help")

func main() {
	flag.Usage = func() {
		fmt.Println("Usage: micro [OPTIONS] [FILE]...")
		fmt.Println("-config-dir dir")
		fmt.Println("    \tSpecify a custom location for the configuration directory")
		fmt.Println("-startpos LINE,COL")
		fmt.Println("    \tSpecify a line and column to start the cursor at when opening a buffer")
		fmt.Println("-options")
		fmt.Println("    \tShow all option help")
		fmt.Println("-version")
		fmt.Println("    \tShow the version number and information")

		fmt.Print("\nMicro's options can also be set via command line arguments for quick\nadjustments. For real configuration, please use the bindings.json\nfile (see 'help options').\n\n")
		fmt.Println("-option value")
		fmt.Println("    \tSet `option` to `value` for this session")
		fmt.Println("    \tFor example: `micro -syntax off file.c`")
		fmt.Println("\nUse `micro -options` to see the full list of configuration options")
	}

	optionFlags := make(map[string]*string)

	for k, v := range DefaultGlobalSettings() {
		optionFlags[k] = flag.String(k, "", fmt.Sprintf("The %s option. Default value: '%v'", k, v))
	}

	flag.Parse()

	if *flagVersion {
		// If -version was passed
		fmt.Println("Version:", Version)
		fmt.Println("Commit hash:", CommitHash)
		fmt.Println("Compiled on", CompileDate)
		os.Exit(0)
	}

<<<<<<< HEAD
	passwords := TermPasswords(flag.Args())
=======
	if *flagOptions {
		// If -options was passed
		for k, v := range DefaultGlobalSettings() {
			fmt.Printf("-%s value\n", k)
			fmt.Printf("    \tThe %s option. Default value: '%v'\n", k, v)
		}
		os.Exit(0)
	}
>>>>>>> 6229a057

	// Start the Lua VM for running plugins
	L = lua.NewState()
	defer L.Close()

	// Some encoding stuff in case the user isn't using UTF-8
	encoding.Register()
	tcell.SetEncodingFallback(tcell.EncodingFallbackASCII)

	// Find the user's configuration directory (probably $XDG_CONFIG_HOME/micro)
	InitConfigDir()

	// Build a list of available Extensions (Syntax, Colorscheme etc.)
	InitRuntimeFiles()

	// Load the user's settings
	InitGlobalSettings()

	InitCommands()
	InitBindings()

	// Start the screen
	InitScreen()

	// This is just so if we have an error, we can exit cleanly and not completely
	// mess up the terminal being worked in
	// In other words we need to shut down tcell before the program crashes
	defer func() {
		if err := recover(); err != nil {
			screen.Fini()
			fmt.Println("Micro encountered an error:", err)
			// Print the stack trace too
			fmt.Print(errors.Wrap(err, 2).ErrorStack())
			os.Exit(1)
		}
	}()

	// Create a new messenger
	// This is used for sending the user messages in the bottom of the editor
	messenger = new(Messenger)
	messenger.history = make(map[string][]string)

	// Now we load the input
	buffers := LoadInput(passwords)
	if len(buffers) == 0 {
		screen.Fini()
		os.Exit(1)
	}

	for _, buf := range buffers {
		// For each buffer we create a new tab and place the view in that tab
		tab := NewTabFromView(NewView(buf))
		tab.SetNum(len(tabs))
		tabs = append(tabs, tab)
		for _, t := range tabs {
			for _, v := range t.views {
				v.Center(false)
			}

			t.Resize()
		}
	}

	for k, v := range optionFlags {
		if *v != "" {
			SetOption(k, *v)
		}
	}

	// Load all the plugin stuff
	// We give plugins access to a bunch of variables here which could be useful to them
	L.SetGlobal("OS", luar.New(L, runtime.GOOS))
	L.SetGlobal("tabs", luar.New(L, tabs))
	L.SetGlobal("curTab", luar.New(L, curTab))
	L.SetGlobal("messenger", luar.New(L, messenger))
	L.SetGlobal("GetOption", luar.New(L, GetOption))
	L.SetGlobal("AddOption", luar.New(L, AddOption))
	L.SetGlobal("SetOption", luar.New(L, SetOption))
	L.SetGlobal("SetLocalOption", luar.New(L, SetLocalOption))
	L.SetGlobal("BindKey", luar.New(L, BindKey))
	L.SetGlobal("MakeCommand", luar.New(L, MakeCommand))
	L.SetGlobal("CurView", luar.New(L, CurView))
	L.SetGlobal("IsWordChar", luar.New(L, IsWordChar))
	L.SetGlobal("HandleCommand", luar.New(L, HandleCommand))
	L.SetGlobal("HandleShellCommand", luar.New(L, HandleShellCommand))
	L.SetGlobal("GetLeadingWhitespace", luar.New(L, GetLeadingWhitespace))
	L.SetGlobal("MakeCompletion", luar.New(L, MakeCompletion))
	L.SetGlobal("NewBuffer", luar.New(L, NewBufferFromString))
	L.SetGlobal("RuneStr", luar.New(L, func(r rune) string {
		return string(r)
	}))
	L.SetGlobal("Loc", luar.New(L, func(x, y int) Loc {
		return Loc{x, y}
	}))
	L.SetGlobal("WorkingDirectory", luar.New(L, os.Getwd))
	L.SetGlobal("JoinPaths", luar.New(L, filepath.Join))
	L.SetGlobal("DirectoryName", luar.New(L, filepath.Dir))
	L.SetGlobal("configDir", luar.New(L, configDir))
	L.SetGlobal("Reload", luar.New(L, LoadAll))
	L.SetGlobal("ByteOffset", luar.New(L, ByteOffset))
	L.SetGlobal("ToCharPos", luar.New(L, ToCharPos))

	// Used for asynchronous jobs
	L.SetGlobal("JobStart", luar.New(L, JobStart))
	L.SetGlobal("JobSpawn", luar.New(L, JobSpawn))
	L.SetGlobal("JobSend", luar.New(L, JobSend))
	L.SetGlobal("JobStop", luar.New(L, JobStop))

	// Extension Files
	L.SetGlobal("ReadRuntimeFile", luar.New(L, PluginReadRuntimeFile))
	L.SetGlobal("ListRuntimeFiles", luar.New(L, PluginListRuntimeFiles))
	L.SetGlobal("AddRuntimeFile", luar.New(L, PluginAddRuntimeFile))
	L.SetGlobal("AddRuntimeFilesFromDirectory", luar.New(L, PluginAddRuntimeFilesFromDirectory))
	L.SetGlobal("AddRuntimeFileFromMemory", luar.New(L, PluginAddRuntimeFileFromMemory))

	// Access to Go stdlib
	L.SetGlobal("import", luar.New(L, Import))

	jobs = make(chan JobFunction, 100)
	events = make(chan tcell.Event, 100)
	autosave = make(chan bool)

	LoadPlugins()

	for _, t := range tabs {
		for _, v := range t.views {
			for pl := range loadedPlugins {
				_, err := Call(pl+".onViewOpen", v)
				if err != nil && !strings.HasPrefix(err.Error(), "function does not exist") {
					TermMessage(err)
					continue
				}
			}
		}
	}

	InitColorscheme()

	// Here is the event loop which runs in a separate thread
	go func() {
		for {
			if screen != nil {
				events <- screen.PollEvent()
			}
		}
	}()

	go func() {
		for {
			time.Sleep(autosaveTime * time.Second)
			if globalSettings["autosave"].(bool) {
				autosave <- true
			}
		}
	}()

	for {
		// Display everything
		RedrawAll()

		var event tcell.Event

		// Check for new events
		select {
		case f := <-jobs:
			// If a new job has finished while running in the background we should execute the callback
			f.function(f.output, f.args...)
			continue
		case <-autosave:
			CurView().Save(true)
		case event = <-events:
		}

		for event != nil {
			switch e := event.(type) {
			case *tcell.EventResize:
				for _, t := range tabs {
					t.Resize()
				}
			case *tcell.EventMouse:
				if !searching {
					if e.Buttons() == tcell.Button1 {
						// If the user left clicked we check a couple things
						_, h := screen.Size()
						x, y := e.Position()
						if y == h-1 && messenger.message != "" && globalSettings["infobar"].(bool) {
							// If the user clicked in the bottom bar, and there is a message down there
							// we copy it to the clipboard.
							// Often error messages are displayed down there so it can be useful to easily
							// copy the message
							clipboard.WriteAll(messenger.message, "primary")
							break
						}

						if CurView().mouseReleased {
							// We loop through each view in the current tab and make sure the current view
							// is the one being clicked in
							for _, v := range tabs[curTab].views {
								if x >= v.x && x < v.x+v.Width && y >= v.y && y < v.y+v.Height {
									tabs[curTab].CurView = v.Num
								}
							}
						}
					}
				}
			}

			// This function checks the mouse event for the possibility of changing the current tab
			// If the tab was changed it returns true
			if TabbarHandleMouseEvent(event) {
				break
			}

			if searching {
				// Since searching is done in real time, we need to redraw every time
				// there is a new event in the search bar so we need a special function
				// to run instead of the standard HandleEvent.
				HandleSearchEvent(event, CurView())
			} else {
				// Send it to the view
				CurView().HandleEvent(event)
			}

			select {
			case event = <-events:
			default:
				event = nil
			}
		}
	}
}<|MERGE_RESOLUTION|>--- conflicted
+++ resolved
@@ -289,9 +289,8 @@
 		os.Exit(0)
 	}
 
-<<<<<<< HEAD
 	passwords := TermPasswords(flag.Args())
-=======
+
 	if *flagOptions {
 		// If -options was passed
 		for k, v := range DefaultGlobalSettings() {
@@ -300,7 +299,6 @@
 		}
 		os.Exit(0)
 	}
->>>>>>> 6229a057
 
 	// Start the Lua VM for running plugins
 	L = lua.NewState()
