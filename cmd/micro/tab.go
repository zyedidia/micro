--- conflicted
+++ resolved
@@ -100,19 +100,14 @@
 		} else {
 			str += " "
 		}
-<<<<<<< HEAD
 		if globalSettings["numberedtabs"].(bool){
 			str += "(" + strconv.Itoa(i + 1) + ")"
 		}
 		_, name := filepath.Split(t.views[t.CurView].Buf.GetName())
 		str += name
-=======
-		buf := t.views[t.CurView].Buf
-		str += buf.GetName()
 		if buf.IsModified {
-			str += " +"
-		}
->>>>>>> 5514e53a
+			str += " *"
+		}
 		if i == curTab {
 			str += "]"
 		} else {
