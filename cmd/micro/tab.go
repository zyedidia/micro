--- conflicted
+++ resolved
@@ -106,15 +106,13 @@
 		} else {
 			str += " "
 		}
-<<<<<<< HEAD
 		if globalSettings["numberedtabs"].(bool){
 			str += "(" + strconv.Itoa(i + 1) + ")"
-=======
+		}
 		buf := t.views[t.CurView].Buf
 		str += buf.GetName()
 		if buf.Modified() {
 			str += " +"
->>>>>>> 423f4675
 		}
 		_, name := filepath.Split(t.views[t.CurView].Buf.GetName())
 		str += name
