package main

import (
	"os"
	"strconv"
	"strings"
	"time"

	"github.com/yuin/gopher-lua"
	"github.com/zyedidia/clipboard"
	"github.com/zyedidia/tcell"
)

// PreActionCall executes the lua pre callback if possible
func PreActionCall(funcName string, view *View, args ...interface{}) bool {
	executeAction := true
	for pl := range loadedPlugins {
		ret, err := Call(pl+".pre"+funcName, append([]interface{}{view}, args...)...)
		if err != nil && !strings.HasPrefix(err.Error(), "function does not exist") {
			TermMessage(err)
			continue
		}
		if ret == lua.LFalse {
			executeAction = false
		}
	}
	return executeAction
}

// PostActionCall executes the lua plugin callback if possible
func PostActionCall(funcName string, view *View, args ...interface{}) bool {
	relocate := true
	for pl := range loadedPlugins {
		ret, err := Call(pl+".on"+funcName, append([]interface{}{view}, args...)...)
		if err != nil && !strings.HasPrefix(err.Error(), "function does not exist") {
			TermMessage(err)
			continue
		}
		if ret == lua.LFalse {
			relocate = false
		}
	}
	return relocate
}

func (v *View) deselect(index int) bool {
	if v.Cursor.HasSelection() {
		v.Cursor.Loc = v.Cursor.CurSelection[index]
		v.Cursor.ResetSelection()
		return true
	}
	return false
}

// MousePress is the event that should happen when a normal click happens
// This is almost always bound to left click
func (v *View) MousePress(usePlugin bool, e *tcell.EventMouse) bool {
	if usePlugin && !PreActionCall("MousePress", v, e) {
		return false
	}

	x, y := e.Position()
	x -= v.lineNumOffset - v.leftCol + v.x
	y += v.Topline - v.y

	// This is usually bound to left click
	v.MoveToMouseClick(x, y)
	if v.mouseReleased {
		if len(v.Buf.cursors) > 1 {
			for i := 1; i < len(v.Buf.cursors); i++ {
				v.Buf.cursors[i] = nil
			}
			v.Buf.cursors = v.Buf.cursors[:1]
			v.Buf.UpdateCursors()
			v.Cursor.ResetSelection()
			v.Relocate()
		}
		if time.Since(v.lastClickTime)/time.Millisecond < doubleClickThreshold {
			if v.doubleClick {
				// Triple click
				v.lastClickTime = time.Now()

				v.tripleClick = true
				v.doubleClick = false

				v.Cursor.SelectLine()
				v.Cursor.CopySelection("primary")
			} else {
				// Double click
				v.lastClickTime = time.Now()

				v.doubleClick = true
				v.tripleClick = false

				v.Cursor.SelectWord()
				v.Cursor.CopySelection("primary")
			}
		} else {
			v.doubleClick = false
			v.tripleClick = false
			v.lastClickTime = time.Now()

			v.Cursor.OrigSelection[0] = v.Cursor.Loc
			v.Cursor.CurSelection[0] = v.Cursor.Loc
			v.Cursor.CurSelection[1] = v.Cursor.Loc
		}
		v.mouseReleased = false
	} else if !v.mouseReleased {
		if v.tripleClick {
			v.Cursor.AddLineToSelection()
		} else if v.doubleClick {
			v.Cursor.AddWordToSelection()
		} else {
			v.Cursor.SetSelectionEnd(v.Cursor.Loc)
			v.Cursor.CopySelection("primary")
		}
	}

	if usePlugin {
		PostActionCall("MousePress", v, e)
	}
	return false
}

// ScrollUpAction scrolls the view up
func (v *View) ScrollUpAction(usePlugin bool) bool {
	if v.mainCursor() {
		if usePlugin && !PreActionCall("ScrollUp", v) {
			return false
		}

		scrollspeed := int(v.Buf.Settings["scrollspeed"].(float64))
		v.ScrollUp(scrollspeed)

		if usePlugin {
			PostActionCall("ScrollUp", v)
		}
	}
	return false
}

// ScrollDownAction scrolls the view up
func (v *View) ScrollDownAction(usePlugin bool) bool {
	if v.mainCursor() {
		if usePlugin && !PreActionCall("ScrollDown", v) {
			return false
		}

		scrollspeed := int(v.Buf.Settings["scrollspeed"].(float64))
		v.ScrollDown(scrollspeed)

		if usePlugin {
			PostActionCall("ScrollDown", v)
		}
	}
	return false
}

// Center centers the view on the cursor
func (v *View) Center(usePlugin bool) bool {
	if usePlugin && !PreActionCall("Center", v) {
		return false
	}

	v.Topline = v.Cursor.Y - v.Height/2
	if v.Topline+v.Height > v.Buf.NumLines {
		v.Topline = v.Buf.NumLines - v.Height
	}
	if v.Topline < 0 {
		v.Topline = 0
	}

	if usePlugin {
		return PostActionCall("Center", v)
	}
	return true
}

// CursorUp moves the cursor up
func (v *View) CursorUp(usePlugin bool) bool {
	if usePlugin && !PreActionCall("CursorUp", v) {
		return false
	}

	v.deselect(0)
	v.Cursor.Up()

	if usePlugin {
		return PostActionCall("CursorUp", v)
	}
	return true
}

// CursorDown moves the cursor down
func (v *View) CursorDown(usePlugin bool) bool {
	if usePlugin && !PreActionCall("CursorDown", v) {
		return false
	}

	v.deselect(1)
	v.Cursor.Down()

	if usePlugin {
		return PostActionCall("CursorDown", v)
	}
	return true
}

// CursorLeft moves the cursor left
func (v *View) CursorLeft(usePlugin bool) bool {
	if usePlugin && !PreActionCall("CursorLeft", v) {
		return false
	}

	if v.Cursor.HasSelection() {
		v.Cursor.Loc = v.Cursor.CurSelection[0]
		v.Cursor.ResetSelection()
	} else {
		tabstospaces := v.Buf.Settings["tabstospaces"].(bool)
		tabmovement := v.Buf.Settings["tabmovement"].(bool)
		if tabstospaces && tabmovement {
			tabsize := int(v.Buf.Settings["tabsize"].(float64))
			line := v.Buf.Line(v.Cursor.Y)
			if v.Cursor.X-tabsize >= 0 && line[v.Cursor.X-tabsize:v.Cursor.X] == Spaces(tabsize) && IsStrWhitespace(line[0:v.Cursor.X-tabsize]) {
				for i := 0; i < tabsize; i++ {
					v.Cursor.Left()
				}
			} else {
				v.Cursor.Left()
			}
		} else {
			v.Cursor.Left()
		}
	}

	if usePlugin {
		return PostActionCall("CursorLeft", v)
	}
	return true
}

// CursorRight moves the cursor right
func (v *View) CursorRight(usePlugin bool) bool {
	if usePlugin && !PreActionCall("CursorRight", v) {
		return false
	}

	if v.Cursor.HasSelection() {
		v.Cursor.Loc = v.Cursor.CurSelection[1].Move(-1, v.Buf)
		v.Cursor.ResetSelection()
	} else {
		tabstospaces := v.Buf.Settings["tabstospaces"].(bool)
		tabmovement := v.Buf.Settings["tabmovement"].(bool)
		if tabstospaces && tabmovement {
			tabsize := int(v.Buf.Settings["tabsize"].(float64))
			line := v.Buf.Line(v.Cursor.Y)
			if v.Cursor.X+tabsize < Count(line) && line[v.Cursor.X:v.Cursor.X+tabsize] == Spaces(tabsize) && IsStrWhitespace(line[0:v.Cursor.X]) {
				for i := 0; i < tabsize; i++ {
					v.Cursor.Right()
				}
			} else {
				v.Cursor.Right()
			}
		} else {
			v.Cursor.Right()
		}
	}

	if usePlugin {
		return PostActionCall("CursorRight", v)
	}
	return true
}

// WordRight moves the cursor one word to the right
func (v *View) WordRight(usePlugin bool) bool {
	if usePlugin && !PreActionCall("WordRight", v) {
		return false
	}

	v.Cursor.WordRight()

	if usePlugin {
		return PostActionCall("WordRight", v)
	}
	return true
}

// WordLeft moves the cursor one word to the left
func (v *View) WordLeft(usePlugin bool) bool {
	if usePlugin && !PreActionCall("WordLeft", v) {
		return false
	}

	v.Cursor.WordLeft()

	if usePlugin {
		return PostActionCall("WordLeft", v)
	}
	return true
}

// SelectUp selects up one line
func (v *View) SelectUp(usePlugin bool) bool {
	if usePlugin && !PreActionCall("SelectUp", v) {
		return false
	}

	if !v.Cursor.HasSelection() {
		v.Cursor.OrigSelection[0] = v.Cursor.Loc
	}
	v.Cursor.Up()
	v.Cursor.SelectTo(v.Cursor.Loc)

	if usePlugin {
		return PostActionCall("SelectUp", v)
	}
	return true
}

// SelectDown selects down one line
func (v *View) SelectDown(usePlugin bool) bool {
	if usePlugin && !PreActionCall("SelectDown", v) {
		return false
	}

	if !v.Cursor.HasSelection() {
		v.Cursor.OrigSelection[0] = v.Cursor.Loc
	}
	v.Cursor.Down()
	v.Cursor.SelectTo(v.Cursor.Loc)

	if usePlugin {
		return PostActionCall("SelectDown", v)
	}
	return true
}

// SelectLeft selects the character to the left of the cursor
func (v *View) SelectLeft(usePlugin bool) bool {
	if usePlugin && !PreActionCall("SelectLeft", v) {
		return false
	}

	loc := v.Cursor.Loc
	count := v.Buf.End().Move(-1, v.Buf)
	if loc.GreaterThan(count) {
		loc = count
	}
	if !v.Cursor.HasSelection() {
		v.Cursor.OrigSelection[0] = loc
	}
	v.Cursor.Left()
	v.Cursor.SelectTo(v.Cursor.Loc)

	if usePlugin {
		return PostActionCall("SelectLeft", v)
	}
	return true
}

// SelectRight selects the character to the right of the cursor
func (v *View) SelectRight(usePlugin bool) bool {
	if usePlugin && !PreActionCall("SelectRight", v) {
		return false
	}

	loc := v.Cursor.Loc
	count := v.Buf.End().Move(-1, v.Buf)
	if loc.GreaterThan(count) {
		loc = count
	}
	if !v.Cursor.HasSelection() {
		v.Cursor.OrigSelection[0] = loc
	}
	v.Cursor.Right()
	v.Cursor.SelectTo(v.Cursor.Loc)

	if usePlugin {
		return PostActionCall("SelectRight", v)
	}
	return true
}

// SelectWordRight selects the word to the right of the cursor
func (v *View) SelectWordRight(usePlugin bool) bool {
	if usePlugin && !PreActionCall("SelectWordRight", v) {
		return false
	}

	if !v.Cursor.HasSelection() {
		v.Cursor.OrigSelection[0] = v.Cursor.Loc
	}
	v.Cursor.WordRight()
	v.Cursor.SelectTo(v.Cursor.Loc)

	if usePlugin {
		return PostActionCall("SelectWordRight", v)
	}
	return true
}

// SelectWordLeft selects the word to the left of the cursor
func (v *View) SelectWordLeft(usePlugin bool) bool {
	if usePlugin && !PreActionCall("SelectWordLeft", v) {
		return false
	}

	if !v.Cursor.HasSelection() {
		v.Cursor.OrigSelection[0] = v.Cursor.Loc
	}
	v.Cursor.WordLeft()
	v.Cursor.SelectTo(v.Cursor.Loc)

	if usePlugin {
		return PostActionCall("SelectWordLeft", v)
	}
	return true
}

// StartOfLine moves the cursor to the start of the line
func (v *View) StartOfLine(usePlugin bool) bool {
	if usePlugin && !PreActionCall("StartOfLine", v) {
		return false
	}

	v.deselect(0)

	v.Cursor.Start()

	if usePlugin {
		return PostActionCall("StartOfLine", v)
	}
	return true
}

// EndOfLine moves the cursor to the end of the line
func (v *View) EndOfLine(usePlugin bool) bool {
	if usePlugin && !PreActionCall("EndOfLine", v) {
		return false
	}

	v.deselect(0)

	v.Cursor.End()

	if usePlugin {
		return PostActionCall("EndOfLine", v)
	}
	return true
}

// SelectToStartOfLine selects to the start of the current line
func (v *View) SelectToStartOfLine(usePlugin bool) bool {
	if usePlugin && !PreActionCall("SelectToStartOfLine", v) {
		return false
	}

	if !v.Cursor.HasSelection() {
		v.Cursor.OrigSelection[0] = v.Cursor.Loc
	}
	v.Cursor.Start()
	v.Cursor.SelectTo(v.Cursor.Loc)

	if usePlugin {
		return PostActionCall("SelectToStartOfLine", v)
	}
	return true
}

// SelectToEndOfLine selects to the end of the current line
func (v *View) SelectToEndOfLine(usePlugin bool) bool {
	if usePlugin && !PreActionCall("SelectToEndOfLine", v) {
		return false
	}

	if !v.Cursor.HasSelection() {
		v.Cursor.OrigSelection[0] = v.Cursor.Loc
	}
	v.Cursor.End()
	v.Cursor.SelectTo(v.Cursor.Loc)

	if usePlugin {
		return PostActionCall("SelectToEndOfLine", v)
	}
	return true
}

// CursorStart moves the cursor to the start of the buffer
func (v *View) CursorStart(usePlugin bool) bool {
	if usePlugin && !PreActionCall("CursorStart", v) {
		return false
	}

	v.deselect(0)

	v.Cursor.X = 0
	v.Cursor.Y = 0

	if usePlugin {
		return PostActionCall("CursorStart", v)
	}
	return true
}

// CursorEnd moves the cursor to the end of the buffer
func (v *View) CursorEnd(usePlugin bool) bool {
	if usePlugin && !PreActionCall("CursorEnd", v) {
		return false
	}

	v.deselect(0)

	v.Cursor.Loc = v.Buf.End()

	if usePlugin {
		return PostActionCall("CursorEnd", v)
	}
	return true
}

// SelectToStart selects the text from the cursor to the start of the buffer
func (v *View) SelectToStart(usePlugin bool) bool {
	if usePlugin && !PreActionCall("SelectToStart", v) {
		return false
	}

	if !v.Cursor.HasSelection() {
		v.Cursor.OrigSelection[0] = v.Cursor.Loc
	}
	v.CursorStart(false)
	v.Cursor.SelectTo(v.Buf.Start())

	if usePlugin {
		return PostActionCall("SelectToStart", v)
	}
	return true
}

// SelectToEnd selects the text from the cursor to the end of the buffer
func (v *View) SelectToEnd(usePlugin bool) bool {
	if usePlugin && !PreActionCall("SelectToEnd", v) {
		return false
	}

	if !v.Cursor.HasSelection() {
		v.Cursor.OrigSelection[0] = v.Cursor.Loc
	}
	v.CursorEnd(false)
	v.Cursor.SelectTo(v.Buf.End())

	if usePlugin {
		return PostActionCall("SelectToEnd", v)
	}
	return true
}

// InsertSpace inserts a space
func (v *View) InsertSpace(usePlugin bool) bool {
	if usePlugin && !PreActionCall("InsertSpace", v) {
		return false
	}

	if v.Cursor.HasSelection() {
		v.Cursor.DeleteSelection()
		v.Cursor.ResetSelection()
	}
	v.Buf.Insert(v.Cursor.Loc, " ")
	// v.Cursor.Right()

	if usePlugin {
		return PostActionCall("InsertSpace", v)
	}
	return true
}

// InsertNewline inserts a newline plus possible some whitespace if autoindent is on
func (v *View) InsertNewline(usePlugin bool) bool {
	if usePlugin && !PreActionCall("InsertNewline", v) {
		return false
	}

	// Insert a newline
	if v.Cursor.HasSelection() {
		v.Cursor.DeleteSelection()
		v.Cursor.ResetSelection()
	}

	ws := GetLeadingWhitespace(v.Buf.Line(v.Cursor.Y))
	v.Buf.Insert(v.Cursor.Loc, "\n")
	// v.Cursor.Right()

	if v.Buf.Settings["autoindent"].(bool) {
		v.Buf.Insert(v.Cursor.Loc, ws)
		// for i := 0; i < len(ws); i++ {
		// 	v.Cursor.Right()
		// }

		// Remove the whitespaces if keepautoindent setting is off
		if IsSpacesOrTabs(v.Buf.Line(v.Cursor.Y-1)) && !v.Buf.Settings["keepautoindent"].(bool) {
			line := v.Buf.Line(v.Cursor.Y - 1)
			v.Buf.Remove(Loc{0, v.Cursor.Y - 1}, Loc{Count(line), v.Cursor.Y - 1})
		}
	}
	v.Cursor.LastVisualX = v.Cursor.GetVisualX()

	if usePlugin {
		return PostActionCall("InsertNewline", v)
	}
	return true
}

// Backspace deletes the previous character
func (v *View) Backspace(usePlugin bool) bool {
	if usePlugin && !PreActionCall("Backspace", v) {
		return false
	}

	// Delete a character
	if v.Cursor.HasSelection() {
		v.Cursor.DeleteSelection()
		v.Cursor.ResetSelection()
	} else if v.Cursor.Loc.GreaterThan(v.Buf.Start()) {
		// We have to do something a bit hacky here because we want to
		// delete the line by first moving left and then deleting backwards
		// but the undo redo would place the cursor in the wrong place
		// So instead we move left, save the position, move back, delete
		// and restore the position

		// If the user is using spaces instead of tabs and they are deleting
		// whitespace at the start of the line, we should delete as if it's a
		// tab (tabSize number of spaces)
		lineStart := v.Buf.Line(v.Cursor.Y)[:v.Cursor.X]
		tabSize := int(v.Buf.Settings["tabsize"].(float64))
		if v.Buf.Settings["tabstospaces"].(bool) && IsSpaces(lineStart) && len(lineStart) != 0 && len(lineStart)%tabSize == 0 {
			loc := v.Cursor.Loc
			v.Buf.Remove(loc.Move(-tabSize, v.Buf), loc)
		} else {
			loc := v.Cursor.Loc
			v.Buf.Remove(loc.Move(-1, v.Buf), loc)
		}
	}
	v.Cursor.LastVisualX = v.Cursor.GetVisualX()

	if usePlugin {
		return PostActionCall("Backspace", v)
	}
	return true
}

// DeleteWordRight deletes the word to the right of the cursor
func (v *View) DeleteWordRight(usePlugin bool) bool {
	if usePlugin && !PreActionCall("DeleteWordRight", v) {
		return false
	}

	v.SelectWordRight(false)
	if v.Cursor.HasSelection() {
		v.Cursor.DeleteSelection()
		v.Cursor.ResetSelection()
	}

	if usePlugin {
		return PostActionCall("DeleteWordRight", v)
	}
	return true
}

// DeleteWordLeft deletes the word to the left of the cursor
func (v *View) DeleteWordLeft(usePlugin bool) bool {
	if usePlugin && !PreActionCall("DeleteWordLeft", v) {
		return false
	}

	v.SelectWordLeft(false)
	if v.Cursor.HasSelection() {
		v.Cursor.DeleteSelection()
		v.Cursor.ResetSelection()
	}

	if usePlugin {
		return PostActionCall("DeleteWordLeft", v)
	}
	return true
}

// Delete deletes the next character
func (v *View) Delete(usePlugin bool) bool {
	if usePlugin && !PreActionCall("Delete", v) {
		return false
	}

	if v.Cursor.HasSelection() {
		v.Cursor.DeleteSelection()
		v.Cursor.ResetSelection()
	} else {
		loc := v.Cursor.Loc
		if loc.LessThan(v.Buf.End()) {
			v.Buf.Remove(loc, loc.Move(1, v.Buf))
		}
	}

	if usePlugin {
		return PostActionCall("Delete", v)
	}
	return true
}

// IndentSelection indents the current selection
func (v *View) IndentSelection(usePlugin bool) bool {
	if usePlugin && !PreActionCall("IndentSelection", v) {
		return false
	}

	if v.Cursor.HasSelection() {
		start := v.Cursor.CurSelection[0]
		end := v.Cursor.CurSelection[1]
		if end.Y < start.Y {
			start, end = end, start
		}

		startY := start.Y
		endY := end.Move(-1, v.Buf).Y
		endX := end.Move(-1, v.Buf).X
		for y := startY; y <= endY; y++ {
			tabsize := len(v.Buf.IndentString())
			v.Buf.Insert(Loc{0, y}, v.Buf.IndentString())
			if y == startY && start.X > 0 {
				v.Cursor.SetSelectionStart(start.Move(tabsize, v.Buf))
			}
			if y == endY {
				v.Cursor.SetSelectionEnd(Loc{endX + tabsize + 1, endY})
			}
		}
		v.Cursor.Relocate()

		if usePlugin {
			return PostActionCall("IndentSelection", v)
		}
		return true
	}
	return false
}

// OutdentLine moves the current line back one indentation
func (v *View) OutdentLine(usePlugin bool) bool {
	if usePlugin && !PreActionCall("OutdentLine", v) {
		return false
	}

	if v.Cursor.HasSelection() {
		return false
	}

	for x := 0; x < len(v.Buf.IndentString()); x++ {
		if len(GetLeadingWhitespace(v.Buf.Line(v.Cursor.Y))) == 0 {
			break
		}
		v.Buf.Remove(Loc{0, v.Cursor.Y}, Loc{1, v.Cursor.Y})
	}
	v.Cursor.Relocate()

	if usePlugin {
		return PostActionCall("OutdentLine", v)
	}
	return true
}

// OutdentSelection takes the current selection and moves it back one indent level
func (v *View) OutdentSelection(usePlugin bool) bool {
	if usePlugin && !PreActionCall("OutdentSelection", v) {
		return false
	}

	if v.Cursor.HasSelection() {
		start := v.Cursor.CurSelection[0]
		end := v.Cursor.CurSelection[1]
		if end.Y < start.Y {
			start, end = end, start
		}

		startY := start.Y
		endY := end.Move(-1, v.Buf).Y
		endX := end.Move(-1, v.Buf).X
		for y := startY; y <= endY; y++ {
			for x := 0; x < len(v.Buf.IndentString()); x++ {
				if len(GetLeadingWhitespace(v.Buf.Line(y))) == 0 {
					break
				}
				v.Buf.Remove(Loc{0, y}, Loc{1, y})
				if y == startY && start.X > 0 {
					v.Cursor.SetSelectionStart(start.Move(-1, v.Buf))
				}
				if y == endY {
					v.Cursor.SetSelectionEnd(Loc{endX - x, endY})
				}
			}
		}
		v.Cursor.Relocate()

		if usePlugin {
			return PostActionCall("OutdentSelection", v)
		}
		return true
	}
	return false
}

// InsertTab inserts a tab or spaces
func (v *View) InsertTab(usePlugin bool) bool {
	if usePlugin && !PreActionCall("InsertTab", v) {
		return false
	}

	if v.Cursor.HasSelection() {
		return false
	}

	tabBytes := len(v.Buf.IndentString())
	bytesUntilIndent := tabBytes - (v.Cursor.GetVisualX() % tabBytes)
	v.Buf.Insert(v.Cursor.Loc, v.Buf.IndentString()[:bytesUntilIndent])
	// for i := 0; i < bytesUntilIndent; i++ {
	// 	v.Cursor.Right()
	// }

	if usePlugin {
		return PostActionCall("InsertTab", v)
	}
	return true
}

// SaveAll saves all open buffers
func (v *View) SaveAll(usePlugin bool) bool {
	if v.mainCursor() {
		if usePlugin && !PreActionCall("SaveAll", v) {
			return false
		}

		for _, t := range tabs {
			for _, v := range t.views {
				v.Save(false)
			}
		}

		if usePlugin {
			return PostActionCall("SaveAll", v)
		}
	}
	return false
}

// Save the buffer to disk
func (v *View) Save(usePlugin bool) bool {
	if v.mainCursor() {
		if usePlugin && !PreActionCall("Save", v) {
			return false
		}

		if v.Type.scratch == true {
			// We can't save any view type with scratch set. eg help and log text
			return false
		}
		// If this is an empty buffer, ask for a filename
		if v.Buf.Path == "" {
			v.SaveAs(false)
		} else {
			v.saveToFile(v.Buf.Path)
		}

		if usePlugin {
			return PostActionCall("Save", v)
		}
	}
	return false
}

// This function saves the buffer to `filename` and changes the buffer's path and name
// to `filename` if the save is successful
func (v *View) saveToFile(filename string) {
	err := v.Buf.SaveAs(filename)
	if err != nil {
		if strings.HasSuffix(err.Error(), "permission denied") {
			choice, _ := messenger.YesNoPrompt("Permission denied. Do you want to save this file using sudo? (y,n)")
			if choice {
				err = v.Buf.SaveAsWithSudo(filename)
				if err != nil {
					messenger.Error(err.Error())
				} else {
					v.Buf.Path = filename
					v.Buf.name = filename
					messenger.Message("Saved " + filename)
				}
			}
			messenger.Reset()
			messenger.Clear()
		} else {
			messenger.Error(err.Error())
		}
	} else {
		v.Buf.Path = filename
		v.Buf.name = filename
		messenger.Message("Saved " + filename)
	}
}

// SaveAs saves the buffer to disk with the given name
func (v *View) SaveAs(usePlugin bool) bool {
	if v.mainCursor() {
		if usePlugin && !PreActionCall("Find", v) {
			return false
		}

		filename, canceled := messenger.Prompt("Filename: ", "", "Save", NoCompletion)
		if !canceled {
			// the filename might or might not be quoted, so unquote first then join the strings.
			filename = strings.Join(SplitCommandArgs(filename), " ")
			v.saveToFile(filename)
		}

		if usePlugin {
			PostActionCall("Find", v)
		}
	}
	return false
}

// Find opens a prompt and searches forward for the input
func (v *View) Find(usePlugin bool) bool {
	if v.mainCursor() {
		if usePlugin && !PreActionCall("Find", v) {
			return false
		}

		searchStr := ""
		if v.Cursor.HasSelection() {
			searchStart = ToCharPos(v.Cursor.CurSelection[1], v.Buf)
			searchStart = ToCharPos(v.Cursor.CurSelection[1], v.Buf)
			searchStr = v.Cursor.GetSelection()
		} else {
			searchStart = ToCharPos(v.Cursor.Loc, v.Buf)
		}
		BeginSearch(searchStr)

		if usePlugin {
			return PostActionCall("Find", v)
		}
	}
	return true
}

// FindNext searches forwards for the last used search term
func (v *View) FindNext(usePlugin bool) bool {
	if usePlugin && !PreActionCall("FindNext", v) {
		return false
	}

	if v.Cursor.HasSelection() {
		searchStart = ToCharPos(v.Cursor.CurSelection[1], v.Buf)
		// lastSearch = v.Cursor.GetSelection()
	} else {
		searchStart = ToCharPos(v.Cursor.Loc, v.Buf)
	}
	if lastSearch == "" {
		return true
	}
	messenger.Message("Finding: " + lastSearch)
	Search(lastSearch, v, true)

	if usePlugin {
		return PostActionCall("FindNext", v)
	}
	return true
}

// FindPrevious searches backwards for the last used search term
func (v *View) FindPrevious(usePlugin bool) bool {
	if usePlugin && !PreActionCall("FindPrevious", v) {
		return false
	}

	if v.Cursor.HasSelection() {
		searchStart = ToCharPos(v.Cursor.CurSelection[0], v.Buf)
	} else {
		searchStart = ToCharPos(v.Cursor.Loc, v.Buf)
	}
	messenger.Message("Finding: " + lastSearch)
	Search(lastSearch, v, false)

	if usePlugin {
		return PostActionCall("FindPrevious", v)
	}
	return true
}

// Undo undoes the last action
func (v *View) Undo(usePlugin bool) bool {
	if usePlugin && !PreActionCall("Undo", v) {
		return false
	}

	v.Buf.Undo()
	messenger.Message("Undid action")

	if usePlugin {
		return PostActionCall("Undo", v)
	}
	return true
}

// Redo redoes the last action
func (v *View) Redo(usePlugin bool) bool {
	if usePlugin && !PreActionCall("Redo", v) {
		return false
	}

	v.Buf.Redo()
	messenger.Message("Redid action")

	if usePlugin {
		return PostActionCall("Redo", v)
	}
	return true
}

// Copy the selection to the system clipboard
func (v *View) Copy(usePlugin bool) bool {
	if v.mainCursor() {
		if usePlugin && !PreActionCall("Copy", v) {
			return false
		}

		if v.Cursor.HasSelection() {
			v.Cursor.CopySelection("clipboard")
			v.freshClip = true
			messenger.Message("Copied selection")
		}

		if usePlugin {
			return PostActionCall("Copy", v)
		}
	}
	return true
}

// CutLine cuts the current line to the clipboard
func (v *View) CutLine(usePlugin bool) bool {
	if usePlugin && !PreActionCall("CutLine", v) {
		return false
	}

	v.Cursor.SelectLine()
	if !v.Cursor.HasSelection() {
		return false
	}
	if v.freshClip == true {
		if v.Cursor.HasSelection() {
			if clip, err := clipboard.ReadAll("clipboard"); err != nil {
				messenger.Error(err)
			} else {
				clipboard.WriteAll(clip+v.Cursor.GetSelection(), "clipboard")
			}
		}
	} else if time.Since(v.lastCutTime)/time.Second > 10*time.Second || v.freshClip == false {
		v.Copy(true)
	}
	v.freshClip = true
	v.lastCutTime = time.Now()
	v.Cursor.DeleteSelection()
	v.Cursor.ResetSelection()
	messenger.Message("Cut line")

	if usePlugin {
		return PostActionCall("CutLine", v)
	}
	return true
}

// Cut the selection to the system clipboard
func (v *View) Cut(usePlugin bool) bool {
	if usePlugin && !PreActionCall("Cut", v) {
		return false
	}

	if v.Cursor.HasSelection() {
		v.Cursor.CopySelection("clipboard")
		v.Cursor.DeleteSelection()
		v.Cursor.ResetSelection()
		v.freshClip = true
		messenger.Message("Cut selection")

		if usePlugin {
			return PostActionCall("Cut", v)
		}
		return true
	}

	return false
}

// DuplicateLine duplicates the current line or selection
func (v *View) DuplicateLine(usePlugin bool) bool {
	if usePlugin && !PreActionCall("DuplicateLine", v) {
		return false
	}

	if v.Cursor.HasSelection() {
		v.Buf.Insert(v.Cursor.CurSelection[1], v.Cursor.GetSelection())
	} else {
		v.Cursor.End()
		v.Buf.Insert(v.Cursor.Loc, "\n"+v.Buf.Line(v.Cursor.Y))
		// v.Cursor.Right()
	}

	messenger.Message("Duplicated line")

	if usePlugin {
		return PostActionCall("DuplicateLine", v)
	}
	return true
}

// DeleteLine deletes the current line
func (v *View) DeleteLine(usePlugin bool) bool {
	if usePlugin && !PreActionCall("DeleteLine", v) {
		return false
	}

	v.Cursor.SelectLine()
	if !v.Cursor.HasSelection() {
		return false
	}
	v.Cursor.DeleteSelection()
	v.Cursor.ResetSelection()
	messenger.Message("Deleted line")

	if usePlugin {
		return PostActionCall("DeleteLine", v)
	}
	return true
}

// MoveLinesUp moves up the current line or selected lines if any
func (v *View) MoveLinesUp(usePlugin bool) bool {
	if usePlugin && !PreActionCall("MoveLinesUp", v) {
		return false
	}

	if v.Cursor.HasSelection() {
		if v.Cursor.CurSelection[0].Y == 0 {
			messenger.Message("Can not move further up")
			return true
		}
		v.Buf.MoveLinesUp(
			v.Cursor.CurSelection[0].Y,
			v.Cursor.CurSelection[1].Y,
		)
		v.Cursor.UpN(1)
		v.Cursor.CurSelection[0].Y -= 1
		v.Cursor.CurSelection[1].Y -= 1
		messenger.Message("Moved up selected line(s)")
	} else {
		if v.Cursor.Loc.Y == 0 {
			messenger.Message("Can not move further up")
			return true
		}
		v.Buf.MoveLinesUp(
			v.Cursor.Loc.Y,
			v.Cursor.Loc.Y+1,
		)
		v.Cursor.UpN(1)
		messenger.Message("Moved up current line")
	}
	v.Buf.IsModified = true

	if usePlugin {
		return PostActionCall("MoveLinesUp", v)
	}
	return true
}

// MoveLinesDown moves down the current line or selected lines if any
func (v *View) MoveLinesDown(usePlugin bool) bool {
	if usePlugin && !PreActionCall("MoveLinesDown", v) {
		return false
	}

	if v.Cursor.HasSelection() {
		if v.Cursor.CurSelection[1].Y >= len(v.Buf.lines) {
			messenger.Message("Can not move further down")
			return true
		}
		v.Buf.MoveLinesDown(
			v.Cursor.CurSelection[0].Y,
			v.Cursor.CurSelection[1].Y,
		)
		v.Cursor.DownN(1)
		v.Cursor.CurSelection[0].Y += 1
		v.Cursor.CurSelection[1].Y += 1
		messenger.Message("Moved down selected line(s)")
	} else {
		if v.Cursor.Loc.Y >= len(v.Buf.lines)-1 {
			messenger.Message("Can not move further down")
			return true
		}
		v.Buf.MoveLinesDown(
			v.Cursor.Loc.Y,
			v.Cursor.Loc.Y+1,
		)
		v.Cursor.DownN(1)
		messenger.Message("Moved down current line")
	}
	v.Buf.IsModified = true

	if usePlugin {
		return PostActionCall("MoveLinesDown", v)
	}
	return true
}

// Paste whatever is in the system clipboard into the buffer
// Delete and paste if the user has a selection
func (v *View) Paste(usePlugin bool) bool {
	if usePlugin && !PreActionCall("Paste", v) {
		return false
	}

	clip, _ := clipboard.ReadAll("clipboard")
	v.paste(clip)

	if usePlugin {
		return PostActionCall("Paste", v)
	}
	return true
}

// PastePrimary pastes from the primary clipboard (only use on linux)
func (v *View) PastePrimary(usePlugin bool) bool {
	if usePlugin && !PreActionCall("Paste", v) {
		return false
	}

	clip, _ := clipboard.ReadAll("primary")
	v.paste(clip)

	if usePlugin {
		return PostActionCall("Paste", v)
	}
	return true
}

// SelectAll selects the entire buffer
func (v *View) SelectAll(usePlugin bool) bool {
	if usePlugin && !PreActionCall("SelectAll", v) {
		return false
	}

	v.Cursor.SetSelectionStart(v.Buf.Start())
	v.Cursor.SetSelectionEnd(v.Buf.End())
	// Put the cursor at the beginning
	v.Cursor.X = 0
	v.Cursor.Y = 0

	if usePlugin {
		return PostActionCall("SelectAll", v)
	}
	return true
}

// OpenFile opens a new file in the buffer
func (v *View) OpenFile(usePlugin bool) bool {
	if v.mainCursor() {
		if usePlugin && !PreActionCall("OpenFile", v) {
			return false
		}

		if v.CanClose() {
			input, canceled := messenger.Prompt("> ", "open ", "Open", CommandCompletion)
			if !canceled {
				HandleCommand(input)
				if usePlugin {
					return PostActionCall("OpenFile", v)
				}
			}
		}
	}
	return false
}

// Start moves the viewport to the start of the buffer
func (v *View) Start(usePlugin bool) bool {
	if v.mainCursor() {
		if usePlugin && !PreActionCall("Start", v) {
			return false
		}

		v.Topline = 0

		if usePlugin {
			return PostActionCall("Start", v)
		}
	}
	return false
}

// End moves the viewport to the end of the buffer
func (v *View) End(usePlugin bool) bool {
	if v.mainCursor() {
		if usePlugin && !PreActionCall("End", v) {
			return false
		}

		if v.Height > v.Buf.NumLines {
			v.Topline = 0
		} else {
			v.Topline = v.Buf.NumLines - v.Height
		}

		if usePlugin {
			return PostActionCall("End", v)
		}
	}
	return false
}

// PageUp scrolls the view up a page
func (v *View) PageUp(usePlugin bool) bool {
	if v.mainCursor() {
		if usePlugin && !PreActionCall("PageUp", v) {
			return false
		}

		if v.Topline > v.Height {
			v.ScrollUp(v.Height)
		} else {
			v.Topline = 0
		}

		if usePlugin {
			return PostActionCall("PageUp", v)
		}
	}
	return false
}

// PageDown scrolls the view down a page
func (v *View) PageDown(usePlugin bool) bool {
	if v.mainCursor() {
		if usePlugin && !PreActionCall("PageDown", v) {
			return false
		}

		if v.Buf.NumLines-(v.Topline+v.Height) > v.Height {
			v.ScrollDown(v.Height)
		} else if v.Buf.NumLines >= v.Height {
			v.Topline = v.Buf.NumLines - v.Height
		}

		if usePlugin {
			return PostActionCall("PageDown", v)
		}
	}
	return false
}

// CursorPageUp places the cursor a page up
func (v *View) CursorPageUp(usePlugin bool) bool {
	if usePlugin && !PreActionCall("CursorPageUp", v) {
		return false
	}

	v.deselect(0)

	if v.Cursor.HasSelection() {
		v.Cursor.Loc = v.Cursor.CurSelection[0]
		v.Cursor.ResetSelection()
	}
	v.Cursor.UpN(v.Height)

	if usePlugin {
		return PostActionCall("CursorPageUp", v)
	}
	return true
}

// CursorPageDown places the cursor a page up
func (v *View) CursorPageDown(usePlugin bool) bool {
	if usePlugin && !PreActionCall("CursorPageDown", v) {
		return false
	}

	v.deselect(0)

	if v.Cursor.HasSelection() {
		v.Cursor.Loc = v.Cursor.CurSelection[1]
		v.Cursor.ResetSelection()
	}
	v.Cursor.DownN(v.Height)

	if usePlugin {
		return PostActionCall("CursorPageDown", v)
	}
	return true
}

// HalfPageUp scrolls the view up half a page
func (v *View) HalfPageUp(usePlugin bool) bool {
	if v.mainCursor() {
		if usePlugin && !PreActionCall("HalfPageUp", v) {
			return false
		}

		if v.Topline > v.Height/2 {
			v.ScrollUp(v.Height / 2)
		} else {
			v.Topline = 0
		}

		if usePlugin {
			return PostActionCall("HalfPageUp", v)
		}
	}
	return false
}

// HalfPageDown scrolls the view down half a page
func (v *View) HalfPageDown(usePlugin bool) bool {
	if v.mainCursor() {
		if usePlugin && !PreActionCall("HalfPageDown", v) {
			return false
		}

		if v.Buf.NumLines-(v.Topline+v.Height) > v.Height/2 {
			v.ScrollDown(v.Height / 2)
		} else {
			if v.Buf.NumLines >= v.Height {
				v.Topline = v.Buf.NumLines - v.Height
			}
		}

		if usePlugin {
			return PostActionCall("HalfPageDown", v)
		}
	}
	return false
}

// ToggleRuler turns line numbers off and on
func (v *View) ToggleRuler(usePlugin bool) bool {
	if v.mainCursor() {
		if usePlugin && !PreActionCall("ToggleRuler", v) {
			return false
		}

		if v.Buf.Settings["ruler"] == false {
			v.Buf.Settings["ruler"] = true
			messenger.Message("Enabled ruler")
		} else {
			v.Buf.Settings["ruler"] = false
			messenger.Message("Disabled ruler")
		}

		if usePlugin {
			return PostActionCall("ToggleRuler", v)
		}
	}
	return false
}

// JumpLine jumps to a line and moves the view accordingly.
func (v *View) JumpLine(usePlugin bool) bool {
	if usePlugin && !PreActionCall("JumpLine", v) {
		return false
	}

	// Prompt for line number
	linestring, canceled := messenger.Prompt("Jump to line # ", "", "LineNumber", NoCompletion)
	if canceled {
		return false
	}
	lineint, err := strconv.Atoi(linestring)
	lineint = lineint - 1 // fix offset
	if err != nil {
		messenger.Error(err) // return errors
		return false
	}
	// Move cursor and view if possible.
	if lineint < v.Buf.NumLines && lineint >= 0 {
		v.Cursor.X = 0
		v.Cursor.Y = lineint

		if usePlugin {
			return PostActionCall("JumpLine", v)
		}
		return true
	}
	messenger.Error("Only ", v.Buf.NumLines, " lines to jump")
	return false
}

// ClearStatus clears the messenger bar
func (v *View) ClearStatus(usePlugin bool) bool {
	if v.mainCursor() {
		if usePlugin && !PreActionCall("ClearStatus", v) {
			return false
		}

		messenger.Message("")

		if usePlugin {
			return PostActionCall("ClearStatus", v)
		}
	}
	return false
}

// ToggleHelp toggles the help screen
func (v *View) ToggleHelp(usePlugin bool) bool {
	if v.mainCursor() {
		if usePlugin && !PreActionCall("ToggleHelp", v) {
			return false
		}

		if v.Type != vtHelp {
			// Open the default help
			v.openHelp("help")
		} else {
			v.Quit(true)
		}

		if usePlugin {
			return PostActionCall("ToggleHelp", v)
		}
	}
	return true
}

// ShellMode opens a terminal to run a shell command
func (v *View) ShellMode(usePlugin bool) bool {
	if v.mainCursor() {
		if usePlugin && !PreActionCall("ShellMode", v) {
			return false
		}

		input, canceled := messenger.Prompt("$ ", "", "Shell", NoCompletion)
		if !canceled {
			// The true here is for openTerm to make the command interactive
			HandleShellCommand(input, true, true)
			if usePlugin {
				return PostActionCall("ShellMode", v)
			}
		}
	}
	return false
}

// CommandMode lets the user enter a command
func (v *View) CommandMode(usePlugin bool) bool {
	if v.mainCursor() {
		if usePlugin && !PreActionCall("CommandMode", v) {
			return false
		}

		input, canceled := messenger.Prompt("> ", "", "Command", CommandCompletion)
		if !canceled {
			HandleCommand(input)
			if usePlugin {
				return PostActionCall("CommandMode", v)
			}
		}
	}

	return false
}

// Escape leaves current mode
func (v *View) Escape(usePlugin bool) bool {
	if v.mainCursor() {
		// check if user is searching, or the last search is still active
		if searching || lastSearch != "" {
			ExitSearch(v)
			return true
		}
		// check if a prompt is shown, hide it and don't quit
		if messenger.hasPrompt {
			messenger.Reset() // FIXME
			return true
		}
	}

	return false
}

// Quit this will close the current tab or view that is open
func (v *View) Quit(usePlugin bool) bool {
	if v.mainCursor() {
		if usePlugin && !PreActionCall("Quit", v) {
			return false
		}

		// Make sure not to quit if there are unsaved changes
		if v.CanClose() {
			v.CloseBuffer()
			if len(tabs[curTab].views) > 1 {
				v.splitNode.Delete()
				tabs[v.TabNum].Cleanup()
				tabs[v.TabNum].Resize()
			} else if len(tabs) > 1 {
				if len(tabs[v.TabNum].views) == 1 {
					tabs = tabs[:v.TabNum+copy(tabs[v.TabNum:], tabs[v.TabNum+1:])]
					for i, t := range tabs {
						t.SetNum(i)
					}
					if curTab >= len(tabs) {
						curTab--
					}
					if curTab == 0 {
						CurView().ToggleTabbar()
					}
				}
			} else {
				if usePlugin {
					PostActionCall("Quit", v)
				}

				screen.Fini()
				os.Exit(0)
			}
		}

		if usePlugin {
			return PostActionCall("Quit", v)
		}
	}
	return false
}

// QuitAll quits the whole editor; all splits and tabs
func (v *View) QuitAll(usePlugin bool) bool {
	if v.mainCursor() {
		if usePlugin && !PreActionCall("QuitAll", v) {
			return false
		}

		closeAll := true
		for _, tab := range tabs {
			for _, v := range tab.views {
				if !v.CanClose() {
					closeAll = false
				}
			}
		}

		if closeAll {
			// only quit if all of the buffers can be closed and the user confirms that they actually want to quit everything
			shouldQuit, _ := messenger.YesNoPrompt("Do you want to quit micro (all open files will be closed)?")

			if shouldQuit {
				for _, tab := range tabs {
					for _, v := range tab.views {
						v.CloseBuffer()
					}
				}

				if usePlugin {
					PostActionCall("QuitAll", v)
				}

				screen.Fini()
				os.Exit(0)
			}
		}
	}

	return false
}

// AddTab adds a new tab with an empty buffer
func (v *View) AddTab(usePlugin bool) bool {
	if v.mainCursor() {
		if usePlugin && !PreActionCall("AddTab", v) {
			return false
		}

		tab := NewTabFromView(NewView(NewBufferFromString("", "")))
		tab.SetNum(len(tabs))
		tabs = append(tabs, tab)
		curTab = len(tabs) - 1
		if len(tabs) == 2 {
			for _, t := range tabs {
				for _, v := range t.views {
					v.ToggleTabbar()
				}
			}
		}

		if usePlugin {
			return PostActionCall("AddTab", v)
		}
	}
	return true
}

// PreviousTab switches to the previous tab in the tab list
func (v *View) PreviousTab(usePlugin bool) bool {
	if v.mainCursor() {
		if usePlugin && !PreActionCall("PreviousTab", v) {
			return false
		}

		if curTab > 0 {
			curTab--
		} else if curTab == 0 {
			curTab = len(tabs) - 1
		}

		if usePlugin {
			return PostActionCall("PreviousTab", v)
		}
	}
	return false
}

// NextTab switches to the next tab in the tab list
func (v *View) NextTab(usePlugin bool) bool {
	if v.mainCursor() {
		if usePlugin && !PreActionCall("NextTab", v) {
			return false
		}

		if curTab < len(tabs)-1 {
			curTab++
		} else if curTab == len(tabs)-1 {
			curTab = 0
		}

		if usePlugin {
			return PostActionCall("NextTab", v)
		}
	}
	return false
}

// VSplitBinding opens an empty vertical split
func (v *View) VSplitBinding(usePlugin bool) bool {
	if v.mainCursor() {
		if usePlugin && !PreActionCall("VSplit", v) {
			return false
		}

		v.VSplit(NewBufferFromString("", ""))

		if usePlugin {
			return PostActionCall("VSplit", v)
		}
	}
	return false
}

// HSplitBinding opens an empty horizontal split
func (v *View) HSplitBinding(usePlugin bool) bool {
	if v.mainCursor() {
		if usePlugin && !PreActionCall("HSplit", v) {
			return false
		}

		v.HSplit(NewBufferFromString("", ""))

		if usePlugin {
			return PostActionCall("HSplit", v)
		}
	}
	return false
}

// Unsplit closes all splits in the current tab except the active one
func (v *View) Unsplit(usePlugin bool) bool {
	if v.mainCursor() {
		if usePlugin && !PreActionCall("Unsplit", v) {
			return false
		}

		curView := tabs[curTab].CurView
		for i := len(tabs[curTab].views) - 1; i >= 0; i-- {
			view := tabs[curTab].views[i]
			if view != nil && view.Num != curView {
				view.Quit(true)
				// messenger.Message("Quit ", view.Buf.Path)
			}
		}

		if usePlugin {
			return PostActionCall("Unsplit", v)
		}
	}
	return false
}

// NextSplit changes the view to the next split
func (v *View) NextSplit(usePlugin bool) bool {
	if v.mainCursor() {
		if usePlugin && !PreActionCall("NextSplit", v) {
			return false
		}

		tab := tabs[curTab]
		if tab.CurView < len(tab.views)-1 {
			tab.CurView++
		} else {
			tab.CurView = 0
		}

		if usePlugin {
			return PostActionCall("NextSplit", v)
		}
	}
	return false
}

// PreviousSplit changes the view to the previous split
func (v *View) PreviousSplit(usePlugin bool) bool {
	if v.mainCursor() {
		if usePlugin && !PreActionCall("PreviousSplit", v) {
			return false
		}

		tab := tabs[curTab]
		if tab.CurView > 0 {
			tab.CurView--
		} else {
			tab.CurView = len(tab.views) - 1
		}

		if usePlugin {
			return PostActionCall("PreviousSplit", v)
		}
	}
	return false
}

var curMacro []interface{}
var recordingMacro bool

// ToggleMacro toggles recording of a macro
func (v *View) ToggleMacro(usePlugin bool) bool {
	if v.mainCursor() {
		if usePlugin && !PreActionCall("ToggleMacro", v) {
			return false
		}

		recordingMacro = !recordingMacro

		if recordingMacro {
			curMacro = []interface{}{}
			messenger.Message("Recording")
		} else {
			messenger.Message("Stopped recording")
		}

		if usePlugin {
			return PostActionCall("ToggleMacro", v)
		}
	}
	return true
}

// PlayMacro plays back the most recently recorded macro
func (v *View) PlayMacro(usePlugin bool) bool {
	if usePlugin && !PreActionCall("PlayMacro", v) {
		return false
	}

	for _, action := range curMacro {
		switch t := action.(type) {
		case rune:
			// Insert a character
			if v.Cursor.HasSelection() {
				v.Cursor.DeleteSelection()
				v.Cursor.ResetSelection()
			}
			v.Buf.Insert(v.Cursor.Loc, string(t))
			// v.Cursor.Right()

			for pl := range loadedPlugins {
				_, err := Call(pl+".onRune", string(t), v)
				if err != nil && !strings.HasPrefix(err.Error(), "function does not exist") {
					TermMessage(err)
				}
			}
		case func(*View, bool) bool:
			t(v, true)
		}
	}

	if usePlugin {
		return PostActionCall("PlayMacro", v)
	}
	return true
}

<<<<<<< HEAD
//Shortcut for the replace command
func (v *View) Replace(usePlugin bool) bool {
	input, canceled := messenger.Prompt("> ", "replace ", "", 0)
	if !canceled {
		HandleCommand(input)
		return true
	}
	return true
}

//Shortcut for the tabswitch command
func (v *View) Tabswitch(usePlugin bool) bool {
	input, canceled := messenger.Prompt("> ", "tabswitch ", "", 0)
	if !canceled {
		HandleCommand(input)
		return true
	}
	return true
}


// None is no action
func None() bool {
=======
// SpawnMultiCursor creates a new multiple cursor at the next occurence of the current selection or current word
func (v *View) SpawnMultiCursor(usePlugin bool) bool {
	spawner := v.Buf.cursors[len(v.Buf.cursors)-1]
	// You can only spawn a cursor from the main cursor
	if v.Cursor == spawner {
		if usePlugin && !PreActionCall("SpawnMultiCursor", v) {
			return false
		}

		if !spawner.HasSelection() {
			spawner.SelectWord()
		} else {
			c := &Cursor{
				buf: v.Buf,
			}

			sel := spawner.GetSelection()

			searchStart = ToCharPos(spawner.CurSelection[1], v.Buf)
			v.Cursor = c
			Search(sel, v, true)

			for _, cur := range v.Buf.cursors {
				if c.Loc == cur.Loc {
					return false
				}
			}
			v.Buf.cursors = append(v.Buf.cursors, c)
			v.Buf.UpdateCursors()
			v.Relocate()
			v.Cursor = spawner
		}

		if usePlugin {
			PostActionCall("SpawnMultiCursor", v)
		}
	}

	return false
}

// MouseMultiCursor is a mouse action which puts a new cursor at the mouse position
func (v *View) MouseMultiCursor(usePlugin bool, e *tcell.EventMouse) bool {
	if v.Cursor == &v.Buf.Cursor {
		if usePlugin && !PreActionCall("SpawnMultiCursorAtMouse", v, e) {
			return false
		}
		x, y := e.Position()
		x -= v.lineNumOffset - v.leftCol + v.x
		y += v.Topline - v.y

		c := &Cursor{
			buf: v.Buf,
		}
		v.Cursor = c
		v.MoveToMouseClick(x, y)
		v.Relocate()
		v.Cursor = &v.Buf.Cursor

		v.Buf.cursors = append(v.Buf.cursors, c)
		v.Buf.UpdateCursors()

		if usePlugin {
			PostActionCall("SpawnMultiCursorAtMouse", v)
		}
	}
	return false
}

// SkipMultiCursor moves the current multiple cursor to the next available position
func (v *View) SkipMultiCursor(usePlugin bool) bool {
	cursor := v.Buf.cursors[len(v.Buf.cursors)-1]

	if v.mainCursor() {
		if usePlugin && !PreActionCall("SkipMultiCursor", v) {
			return false
		}
		sel := cursor.GetSelection()

		searchStart = ToCharPos(cursor.CurSelection[1], v.Buf)
		v.Cursor = cursor
		Search(sel, v, true)
		v.Relocate()
		v.Cursor = cursor

		if usePlugin {
			PostActionCall("SkipMultiCursor", v)
		}
	}
	return false
}

// RemoveMultiCursor removes the latest multiple cursor
func (v *View) RemoveMultiCursor(usePlugin bool) bool {
	end := len(v.Buf.cursors)
	if end > 1 {
		if v.mainCursor() {
			if usePlugin && !PreActionCall("RemoveMultiCursor", v) {
				return false
			}

			v.Buf.cursors[end-1] = nil
			v.Buf.cursors = v.Buf.cursors[:end-1]
			v.Buf.UpdateCursors()
			v.Relocate()

			if usePlugin {
				return PostActionCall("RemoveMultiCursor", v)
			}
			return true
		}
	} else {
		v.RemoveAllMultiCursors(usePlugin)
	}
	return false
}

// RemoveAllMultiCursors removes all cursors except the base cursor
func (v *View) RemoveAllMultiCursors(usePlugin bool) bool {
	if v.mainCursor() {
		if usePlugin && !PreActionCall("RemoveAllMultiCursors", v) {
			return false
		}

		for i := 1; i < len(v.Buf.cursors); i++ {
			v.Buf.cursors[i] = nil
		}
		v.Buf.cursors = v.Buf.cursors[:1]
		v.Buf.UpdateCursors()
		v.Cursor.ResetSelection()
		v.Relocate()

		if usePlugin {
			return PostActionCall("RemoveAllMultiCursors", v)
		}
		return true
	}
>>>>>>> 8f4820ba
	return false
}<|MERGE_RESOLUTION|>--- conflicted
+++ resolved
@@ -1897,7 +1897,6 @@
 	return true
 }
 
-<<<<<<< HEAD
 //Shortcut for the replace command
 func (v *View) Replace(usePlugin bool) bool {
 	input, canceled := messenger.Prompt("> ", "replace ", "", 0)
@@ -1919,9 +1918,6 @@
 }
 
 
-// None is no action
-func None() bool {
-=======
 // SpawnMultiCursor creates a new multiple cursor at the next occurence of the current selection or current word
 func (v *View) SpawnMultiCursor(usePlugin bool) bool {
 	spawner := v.Buf.cursors[len(v.Buf.cursors)-1]
@@ -2059,6 +2055,9 @@
 		}
 		return true
 	}
->>>>>>> 8f4820ba
+	return false
+}
+// None is no action
+func None() bool {
 	return false
 }