package main

import (
	"os"
	"reflect"
	"strconv"
	"strings"
	"time"

	"github.com/yuin/gopher-lua"
	"github.com/zyedidia/clipboard"
)

// PreActionCall executes the lua pre callback if possible
func PreActionCall(funcName string, view *View) bool {
	executeAction := true
	for _, pl := range loadedPlugins {
		ret, err := Call(pl+".pre"+funcName, view)
		if err != nil && !strings.HasPrefix(err.Error(), "function does not exist") {
			TermMessage(err)
			continue
		}
		if ret == lua.LFalse {
			executeAction = false
		}
	}
	return executeAction
}

// PostActionCall executes the lua plugin callback if possible
func PostActionCall(funcName string, view *View) bool {
	relocate := true
	for _, pl := range loadedPlugins {
		ret, err := Call(pl+".on"+funcName, view)
		if err != nil && !strings.HasPrefix(err.Error(), "function does not exist") {
			TermMessage(err)
			continue
		}
		if ret == lua.LFalse {
			relocate = false
		}
	}
	return relocate
}

// DoActions Performs view actions (e.g. "IndentSelection,InsertTab")
// This handles pre and post actions for plugins
func (v *View) DoActions(actions string) bool {
	relocate := false

	for _, action := range strings.Split(actions, ",") {
		_, ok := reflect.TypeOf(v).MethodByName(action)
		if ok {
			if PreActionCall(action, v) {
				fn := reflect.ValueOf(v).MethodByName(action)
				relocate = fn.Call([]reflect.Value{})[0].Bool() || relocate
				relocate = PostActionCall(action, v) || relocate
			}
			if action != "ToggleMacro" && action != "PlayMacro" {
				if recordingMacro {
					curMacro = append(curMacro, action)
				}
			}
		} else {
			relocate = LuaAction(action) || relocate
		}
	}

	return relocate
}

func (v *View) deselect(index int) bool {
	if v.Cursor.HasSelection() {
		v.Cursor.Loc = v.Cursor.CurSelection[index]
		v.Cursor.ResetSelection()
		return true
	}
	return false
}

// Center centers the view on the cursor
func (v *View) Center(deprecatedUsePlugin ...bool) bool {
	v.Topline = v.Cursor.Y - v.height/2
	if v.Topline+v.height > v.Buf.NumLines {
		v.Topline = v.Buf.NumLines - v.height
	}
	if v.Topline < 0 {
		v.Topline = 0
	}

	return true
}

// CursorUp moves the cursor up
func (v *View) CursorUp(deprecatedUsePlugin ...bool) bool {
	v.deselect(0)
	v.Cursor.Up()
	return true
}

// CursorDown moves the cursor down
func (v *View) CursorDown(deprecatedUsePlugin ...bool) bool {
	v.deselect(1)
	v.Cursor.Down()
	return true
}

// CursorLeft moves the cursor left
func (v *View) CursorLeft(deprecatedUsePlugin ...bool) bool {
	if v.Cursor.HasSelection() {
		v.Cursor.Loc = v.Cursor.CurSelection[0]
		v.Cursor.ResetSelection()
	} else {
		v.Cursor.Left()
	}

	return true
}

// CursorRight moves the cursor right
func (v *View) CursorRight(deprecatedUsePlugin ...bool) bool {
	if v.Cursor.HasSelection() {
		v.Cursor.Loc = v.Cursor.CurSelection[1].Move(-1, v.Buf)
		v.Cursor.ResetSelection()
	} else {
		v.Cursor.Right()
	}
	return true
}

// WordRight moves the cursor one word to the right
func (v *View) WordRight(deprecatedUsePlugin ...bool) bool {
	v.Cursor.WordRight()
	return true
}

// WordLeft moves the cursor one word to the left
func (v *View) WordLeft(deprecatedUsePlugin ...bool) bool {
	v.Cursor.WordLeft()
	return true
}

// SelectUp selects up one line
func (v *View) SelectUp(deprecatedUsePlugin ...bool) bool {
	if !v.Cursor.HasSelection() {
		v.Cursor.OrigSelection[0] = v.Cursor.Loc
	}
	v.Cursor.Up()
	v.Cursor.SelectTo(v.Cursor.Loc)
	return true
}

// SelectDown selects down one line
func (v *View) SelectDown(deprecatedUsePlugin ...bool) bool {
	if !v.Cursor.HasSelection() {
		v.Cursor.OrigSelection[0] = v.Cursor.Loc
	}
	v.Cursor.Down()
	v.Cursor.SelectTo(v.Cursor.Loc)
	return true
}

// SelectLeft selects the character to the left of the cursor
func (v *View) SelectLeft(deprecatedUsePlugin ...bool) bool {
	loc := v.Cursor.Loc
	count := v.Buf.End().Move(-1, v.Buf)
	if loc.GreaterThan(count) {
		loc = count
	}
	if !v.Cursor.HasSelection() {
		v.Cursor.OrigSelection[0] = loc
	}
	v.Cursor.Left()
	v.Cursor.SelectTo(v.Cursor.Loc)
	return true
}

// SelectRight selects the character to the right of the cursor
func (v *View) SelectRight(deprecatedUsePlugin ...bool) bool {
	loc := v.Cursor.Loc
	count := v.Buf.End().Move(-1, v.Buf)
	if loc.GreaterThan(count) {
		loc = count
	}
	if !v.Cursor.HasSelection() {
		v.Cursor.OrigSelection[0] = loc
	}
	v.Cursor.Right()
	v.Cursor.SelectTo(v.Cursor.Loc)
	return true
}

// SelectWordRight selects the word to the right of the cursor
func (v *View) SelectWordRight(deprecatedUsePlugin ...bool) bool {
	if !v.Cursor.HasSelection() {
		v.Cursor.OrigSelection[0] = v.Cursor.Loc
	}
	v.Cursor.WordRight()
	v.Cursor.SelectTo(v.Cursor.Loc)
	return true
}

// SelectWordLeft selects the word to the left of the cursor
func (v *View) SelectWordLeft(deprecatedUsePlugin ...bool) bool {
	if !v.Cursor.HasSelection() {
		v.Cursor.OrigSelection[0] = v.Cursor.Loc
	}
	v.Cursor.WordLeft()
	v.Cursor.SelectTo(v.Cursor.Loc)
	return true
}

// StartOfLine moves the cursor to the start of the line
func (v *View) StartOfLine(deprecatedUsePlugin ...bool) bool {
	v.deselect(0)
	v.Cursor.Start()
	return true
}

// EndOfLine moves the cursor to the end of the line
func (v *View) EndOfLine(deprecatedUsePlugin ...bool) bool {
	v.deselect(0)
	v.Cursor.End()
	return true
}

// SelectToStartOfLine selects to the start of the current line
func (v *View) SelectToStartOfLine(deprecatedUsePlugin ...bool) bool {
	if !v.Cursor.HasSelection() {
		v.Cursor.OrigSelection[0] = v.Cursor.Loc
	}
	v.Cursor.Start()
	v.Cursor.SelectTo(v.Cursor.Loc)
	return true
}

// SelectToEndOfLine selects to the end of the current line
func (v *View) SelectToEndOfLine(deprecatedUsePlugin ...bool) bool {
	v.Cursor.End()
	v.Cursor.SelectTo(v.Cursor.Loc)
	return true
}

// CursorStart moves the cursor to the start of the buffer
func (v *View) CursorStart(deprecatedUsePlugin ...bool) bool {
	v.deselect(0)

	v.Cursor.X = 0
	v.Cursor.Y = 0

	return true
}

// CursorEnd moves the cursor to the end of the buffer
func (v *View) CursorEnd(deprecatedUsePlugin ...bool) bool {
	v.deselect(0)

	v.Cursor.Loc = v.Buf.End()

	return true
}

// SelectToStart selects the text from the cursor to the start of the buffer
func (v *View) SelectToStart(deprecatedUsePlugin ...bool) bool {
	if !v.Cursor.HasSelection() {
		v.Cursor.OrigSelection[0] = v.Cursor.Loc
	}
	v.CursorStart()
	v.Cursor.SelectTo(v.Buf.Start())

	return true
}

// SelectToEnd selects the text from the cursor to the end of the buffer
func (v *View) SelectToEnd(deprecatedUsePlugin ...bool) bool {
	if !v.Cursor.HasSelection() {
		v.Cursor.OrigSelection[0] = v.Cursor.Loc
	}
	v.CursorEnd()
	v.Cursor.SelectTo(v.Buf.End())

	return true
}

// InsertSpace inserts a space
func (v *View) InsertSpace(deprecatedUsePlugin ...bool) bool {
	if v.Cursor.HasSelection() {
		v.Cursor.DeleteSelection()
		v.Cursor.ResetSelection()
	}
	v.Buf.Insert(v.Cursor.Loc, " ")
	v.Cursor.Right()

	return true
}

// InsertNewline inserts a newline plus possible some whitespace if autoindent is on
func (v *View) InsertNewline(deprecatedUsePlugin ...bool) bool {
	// Insert a newline
	if v.Cursor.HasSelection() {
		v.Cursor.DeleteSelection()
		v.Cursor.ResetSelection()
	}

	v.Buf.Insert(v.Cursor.Loc, "\n")
	ws := GetLeadingWhitespace(v.Buf.Line(v.Cursor.Y))
	v.Cursor.Right()

	if v.Buf.Settings["autoindent"].(bool) {
		v.Buf.Insert(v.Cursor.Loc, ws)
		for i := 0; i < len(ws); i++ {
			v.Cursor.Right()
		}

		if IsSpacesOrTabs(v.Buf.Line(v.Cursor.Y - 1)) {
			line := v.Buf.Line(v.Cursor.Y - 1)
			v.Buf.Remove(Loc{0, v.Cursor.Y - 1}, Loc{Count(line), v.Cursor.Y - 1})
		}
	}
	v.Cursor.LastVisualX = v.Cursor.GetVisualX()

	return true
}

// InsertEnter calls InsertNewline for backwards compatability
func (v *View) InsertEnter(deprecatedUsePlugin ...bool) bool {
	return v.InsertNewline()
}

// Backspace deletes the previous character
func (v *View) Backspace(deprecatedUsePlugin ...bool) bool {
	// Delete a character
	if v.Cursor.HasSelection() {
		v.Cursor.DeleteSelection()
		v.Cursor.ResetSelection()
	} else if v.Cursor.Loc.GreaterThan(v.Buf.Start()) {
		// We have to do something a bit hacky here because we want to
		// delete the line by first moving left and then deleting backwards
		// but the undo redo would place the cursor in the wrong place
		// So instead we move left, save the position, move back, delete
		// and restore the position

		// If the user is using spaces instead of tabs and they are deleting
		// whitespace at the start of the line, we should delete as if it's a
		// tab (tabSize number of spaces)
		lineStart := v.Buf.Line(v.Cursor.Y)[:v.Cursor.X]
		tabSize := int(v.Buf.Settings["tabsize"].(float64))
		if v.Buf.Settings["tabstospaces"].(bool) && IsSpaces(lineStart) && len(lineStart) != 0 && len(lineStart)%tabSize == 0 {
			loc := v.Cursor.Loc
			v.Cursor.Loc = loc.Move(-tabSize, v.Buf)
			cx, cy := v.Cursor.X, v.Cursor.Y
			v.Cursor.Loc = loc
			v.Buf.Remove(loc.Move(-tabSize, v.Buf), loc)
			v.Cursor.X, v.Cursor.Y = cx, cy
		} else {
			v.Cursor.Left()
			cx, cy := v.Cursor.X, v.Cursor.Y
			v.Cursor.Right()
			loc := v.Cursor.Loc
			v.Buf.Remove(loc.Move(-1, v.Buf), loc)
			v.Cursor.X, v.Cursor.Y = cx, cy
		}
	}
	v.Cursor.LastVisualX = v.Cursor.GetVisualX()

	return true
}

// DeleteWordRight deletes the word to the right of the cursor
func (v *View) DeleteWordRight(deprecatedUsePlugin ...bool) bool {
	v.SelectWordRight()
	if v.Cursor.HasSelection() {
		v.Cursor.DeleteSelection()
		v.Cursor.ResetSelection()
	}

	return true
}

// DeleteWordLeft deletes the word to the left of the cursor
func (v *View) DeleteWordLeft(deprecatedUsePlugin ...bool) bool {
	v.SelectWordLeft()
	if v.Cursor.HasSelection() {
		v.Cursor.DeleteSelection()
		v.Cursor.ResetSelection()
	}

	return true
}

// Delete deletes the next character
func (v *View) Delete(deprecatedUsePlugin ...bool) bool {
	if v.Cursor.HasSelection() {
		v.Cursor.DeleteSelection()
		v.Cursor.ResetSelection()
	} else {
		loc := v.Cursor.Loc
		if loc.LessThan(v.Buf.End()) {
			v.Buf.Remove(loc, loc.Move(1, v.Buf))
		}
	}

	return true
}

// IndentSelection indents the current selection
func (v *View) IndentSelection(deprecatedUsePlugin ...bool) bool {
	if v.Cursor.HasSelection() {
		startY := v.Cursor.CurSelection[0].Y
		endY := v.Cursor.CurSelection[1].Move(-1, v.Buf).Y
		endX := v.Cursor.CurSelection[1].Move(-1, v.Buf).X
		for y := startY; y <= endY; y++ {
			tabsize := len(v.Buf.IndentString())
			v.Buf.Insert(Loc{0, y}, v.Buf.IndentString())
			if y == startY && v.Cursor.CurSelection[0].X > 0 {
				v.Cursor.SetSelectionStart(v.Cursor.CurSelection[0].Move(tabsize, v.Buf))
			}
			if y == endY {
				v.Cursor.SetSelectionEnd(Loc{endX + tabsize + 1, endY})
			}
		}
		v.Cursor.Relocate()
		return true
	}
	return false
}

// OutdentLine moves the current line back one indentation
func (v *View) OutdentLine(deprecatedUsePlugin ...bool) bool {
	if v.Cursor.HasSelection() {
		return false
	}

	for x := 0; x < len(v.Buf.IndentString()); x++ {
		if len(GetLeadingWhitespace(v.Buf.Line(v.Cursor.Y))) == 0 {
			break
		}
		v.Buf.Remove(Loc{0, v.Cursor.Y}, Loc{1, v.Cursor.Y})
		v.Cursor.X -= 1
	}
	v.Cursor.Relocate()

	return true
}

// OutdentSelection takes the current selection and moves it back one indent level
func (v *View) OutdentSelection(deprecatedUsePlugin ...bool) bool {
	if v.Cursor.HasSelection() {
		startY := v.Cursor.CurSelection[0].Y
		endY := v.Cursor.CurSelection[1].Move(-1, v.Buf).Y
		endX := v.Cursor.CurSelection[1].Move(-1, v.Buf).X
		for y := startY; y <= endY; y++ {
			for x := 0; x < len(v.Buf.IndentString()); x++ {
				if len(GetLeadingWhitespace(v.Buf.Line(y))) == 0 {
					break
				}
				v.Buf.Remove(Loc{0, y}, Loc{1, y})
				if y == startY && v.Cursor.CurSelection[0].X > 0 {
					v.Cursor.SetSelectionStart(v.Cursor.CurSelection[0].Move(-1, v.Buf))
				}
				if y == endY {
					v.Cursor.SetSelectionEnd(Loc{endX - x, endY})
				}
			}
		}
		v.Cursor.Relocate()

		return true
	}
	return false
}

// InsertTab inserts a tab or spaces
func (v *View) InsertTab(deprecatedUsePlugin ...bool) bool {
	if v.Cursor.HasSelection() {
		return false
	}

	tabBytes := len(v.Buf.IndentString())
	bytesUntilIndent := tabBytes - (v.Cursor.GetVisualX() % tabBytes)
	v.Buf.Insert(v.Cursor.Loc, v.Buf.IndentString()[:bytesUntilIndent])
	for i := 0; i < bytesUntilIndent; i++ {
		v.Cursor.Right()
	}

	return true
}

// Save the buffer to disk
func (v *View) Save(deprecatedUsePlugin ...bool) bool {
	if v.Type == vtHelp {
		// We can't save the help text
		return false
	}
	// If this is an empty buffer, ask for a filename
	if v.Buf.Path == "" {
		filename, canceled := messenger.Prompt("Filename: ", "Save", NoCompletion)
		if !canceled {
			// the filename might or might not be quoted, so unquote first then join the strings.
			filename = strings.Join(SplitCommandArgs(filename), " ")
			v.Buf.Path = filename
			v.Buf.Name = filename
		} else {
			return false
		}
	}
	err := v.Buf.Save()
	if err != nil {
		if strings.HasSuffix(err.Error(), "permission denied") {
			choice, _ := messenger.YesNoPrompt("Permission denied. Do you want to save this file using sudo? (y,n)")
			if choice {
				err = v.Buf.SaveWithSudo()
				if err != nil {
					messenger.Error(err.Error())
					return false
				}
				messenger.Message("Saved " + v.Buf.Path)
			}
			messenger.Reset()
			messenger.Clear()
		} else {
			messenger.Error(err.Error())
		}
	} else {
		messenger.Message("Saved " + v.Buf.Path)
	}

	return false
}

// SaveAs saves the buffer to disk with the given name
func (v *View) SaveAs(deprecatedUsePlugin ...bool) bool {
	filename, canceled := messenger.Prompt("Filename: ", "Save", NoCompletion)
	if !canceled {
		// the filename might or might not be quoted, so unquote first then join the strings.
		filename = strings.Join(SplitCommandArgs(filename), " ")
		v.Buf.Path = filename
		v.Buf.Name = filename

		v.DoActions("Save")
	}

	return false
}

// Find opens a prompt and searches forward for the input
func (v *View) Find(deprecatedUsePlugin ...bool) bool {
	searchStr := ""
	if v.Cursor.HasSelection() {
		searchStart = ToCharPos(v.Cursor.CurSelection[1], v.Buf)
		searchStart = ToCharPos(v.Cursor.CurSelection[1], v.Buf)
		searchStr = v.Cursor.GetSelection()
	} else {
		searchStart = ToCharPos(v.Cursor.Loc, v.Buf)
	}
	BeginSearch(searchStr)

	return true
}

// FindNext searches forwards for the last used search term
func (v *View) FindNext(deprecatedUsePlugin ...bool) bool {
	if v.Cursor.HasSelection() {
		searchStart = ToCharPos(v.Cursor.CurSelection[1], v.Buf)
		lastSearch = v.Cursor.GetSelection()
	} else {
		searchStart = ToCharPos(v.Cursor.Loc, v.Buf)
	}
	if lastSearch == "" {
		return true
	}
	messenger.Message("Finding: " + lastSearch)
	Search(lastSearch, v, true)

	return true
}

// FindPrevious searches backwards for the last used search term
func (v *View) FindPrevious(deprecatedUsePlugin ...bool) bool {
	if v.Cursor.HasSelection() {
		searchStart = ToCharPos(v.Cursor.CurSelection[0], v.Buf)
	} else {
		searchStart = ToCharPos(v.Cursor.Loc, v.Buf)
	}
	messenger.Message("Finding: " + lastSearch)
	Search(lastSearch, v, false)

	return true
}

// Undo undoes the last action
func (v *View) Undo(deprecatedUsePlugin ...bool) bool {
	v.Buf.Undo()
	messenger.Message("Undid action")

	return true
}

// Redo redoes the last action
func (v *View) Redo(deprecatedUsePlugin ...bool) bool {
	v.Buf.Redo()
	messenger.Message("Redid action")

	return true
}

// Copy the selection to the system clipboard
func (v *View) Copy(deprecatedUsePlugin ...bool) bool {
	if v.Cursor.HasSelection() {
		clipboard.WriteAll(v.Cursor.GetSelection(), "clipboard")
		v.freshClip = true
		messenger.Message("Copied selection")
	}
	return true
}

// CutLine cuts the current line to the clipboard
func (v *View) CutLine(deprecatedUsePlugin ...bool) bool {
	v.Cursor.SelectLine()
	if !v.Cursor.HasSelection() {
		return false
	}
	if v.freshClip == true {
		if v.Cursor.HasSelection() {
			if clip, err := clipboard.ReadAll("clipboard"); err != nil {
				messenger.Error(err)
			} else {
				clipboard.WriteAll(clip+v.Cursor.GetSelection(), "clipboard")
			}
		}
	} else if time.Since(v.lastCutTime)/time.Second > 10*time.Second || v.freshClip == false {
		v.DoActions("Copy")
	}
	v.freshClip = true
	v.lastCutTime = time.Now()
	v.Cursor.DeleteSelection()
	v.Cursor.ResetSelection()
	messenger.Message("Cut line")

	return true
}

// Cut the selection to the system clipboard
func (v *View) Cut(deprecatedUsePlugin ...bool) bool {
	if v.Cursor.HasSelection() {
		clipboard.WriteAll(v.Cursor.GetSelection(), "clipboard")
		v.Cursor.DeleteSelection()
		v.Cursor.ResetSelection()
		v.freshClip = true
		messenger.Message("Cut selection")

		return true
	}

	return false
}

// DuplicateLine duplicates the current line or selection
func (v *View) DuplicateLine(deprecatedUsePlugin ...bool) bool {
	if v.Cursor.HasSelection() {
		v.Buf.Insert(v.Cursor.CurSelection[1], v.Cursor.GetSelection())
	} else {
		v.Cursor.End()
		v.Buf.Insert(v.Cursor.Loc, "\n"+v.Buf.Line(v.Cursor.Y))
		v.Cursor.Right()
	}

	messenger.Message("Duplicated line")

	return true
}

// DeleteLine deletes the current line
func (v *View) DeleteLine(deprecatedUsePlugin ...bool) bool {
	v.Cursor.SelectLine()
	if !v.Cursor.HasSelection() {
		return false
	}
	v.Cursor.DeleteSelection()
	v.Cursor.ResetSelection()
	messenger.Message("Deleted line")

	return true
}

// MoveLinesUp moves up the current line or selected lines if any
func (v *View) MoveLinesUp(deprecatedUsePlugin ...bool) bool {
	if v.Cursor.HasSelection() {
		if v.Cursor.CurSelection[0].Y == 0 {
			messenger.Message("Can not move further up")
			return true
		}
		v.Buf.MoveLinesUp(
			v.Cursor.CurSelection[0].Y,
			v.Cursor.CurSelection[1].Y,
		)
		v.Cursor.UpN(1)
		v.Cursor.CurSelection[0].Y -= 1
		v.Cursor.CurSelection[1].Y -= 1
		messenger.Message("Moved up selected line(s)")
	} else {
		if v.Cursor.Loc.Y == 0 {
			messenger.Message("Can not move further up")
			return true
		}
		v.Buf.MoveLinesUp(
			v.Cursor.Loc.Y,
			v.Cursor.Loc.Y+1,
		)
		v.Cursor.UpN(1)
		messenger.Message("Moved up current line")
	}
	v.Buf.IsModified = true

	return true
}

// MoveLinesDown moves down the current line or selected lines if any
func (v *View) MoveLinesDown(deprecatedUsePlugin ...bool) bool {
	if v.Cursor.HasSelection() {
		if v.Cursor.CurSelection[1].Y >= len(v.Buf.lines) {
			messenger.Message("Can not move further down")
			return true
		}
		v.Buf.MoveLinesDown(
			v.Cursor.CurSelection[0].Y,
			v.Cursor.CurSelection[1].Y,
		)
		v.Cursor.DownN(1)
		v.Cursor.CurSelection[0].Y += 1
		v.Cursor.CurSelection[1].Y += 1
		messenger.Message("Moved down selected line(s)")
	} else {
		if v.Cursor.Loc.Y >= len(v.Buf.lines)-1 {
			messenger.Message("Can not move further down")
			return true
		}
		v.Buf.MoveLinesDown(
			v.Cursor.Loc.Y,
			v.Cursor.Loc.Y+1,
		)
		v.Cursor.DownN(1)
		messenger.Message("Moved down current line")
	}
	v.Buf.IsModified = true

	return true
}

// Paste whatever is in the system clipboard into the buffer
// Delete and paste if the user has a selection
func (v *View) Paste(deprecatedUsePlugin ...bool) bool {
	clip, _ := clipboard.ReadAll("clipboard")
	v.paste(clip)
	return true
}

// PastePrimary pastes from the primary clipboard (only use on linux)
func (v *View) PastePrimary(deprecatedUsePlugin ...bool) bool {
	clip, _ := clipboard.ReadAll("primary")
	v.paste(clip)
	return true
}

// SelectAll selects the entire buffer
func (v *View) SelectAll(deprecatedUsePlugin ...bool) bool {
	v.Cursor.SetSelectionStart(v.Buf.Start())
	v.Cursor.SetSelectionEnd(v.Buf.End())
	// Put the cursor at the beginning
	v.Cursor.X = 0
	v.Cursor.Y = 0

	return true
}

// OpenFile opens a new file in the buffer
func (v *View) OpenFile(deprecatedUsePlugin ...bool) bool {
	if v.CanClose() {
		filename, canceled := messenger.Prompt("File to open: ", "Open", FileCompletion)
		if canceled {
			return false
		}
		// the filename might or might not be quoted, so unquote first then join the strings.
		filename = strings.Join(SplitCommandArgs(filename), " ")

		v.Open(filename)

		return true
	}
	return false
}

// Start moves the viewport to the start of the buffer
func (v *View) Start(deprecatedUsePlugin ...bool) bool {
	v.Topline = 0
	return false
}

// End moves the viewport to the end of the buffer
func (v *View) End(deprecatedUsePlugin ...bool) bool {
	if v.height > v.Buf.NumLines {
		v.Topline = 0
	} else {
		v.Topline = v.Buf.NumLines - v.height
	}

	return false
}

// PageUp scrolls the view up a page
func (v *View) PageUp(deprecatedUsePlugin ...bool) bool {
	if v.Topline > v.height {
		v.ScrollUp(v.height)
	} else {
		v.Topline = 0
	}
	return false
}

// PageDown scrolls the view down a page
func (v *View) PageDown(deprecatedUsePlugin ...bool) bool {
	if v.Buf.NumLines-(v.Topline+v.height) > v.height {
		v.ScrollDown(v.height)
	} else if v.Buf.NumLines >= v.height {
		v.Topline = v.Buf.NumLines - v.height
	}

	return false
}

// CursorPageUp places the cursor a page up
func (v *View) CursorPageUp(deprecatedUsePlugin ...bool) bool {
	v.deselect(0)

	if v.Cursor.HasSelection() {
		v.Cursor.Loc = v.Cursor.CurSelection[0]
		v.Cursor.ResetSelection()
	}
	v.Cursor.UpN(v.height)

	return true
}

// CursorPageDown places the cursor a page up
func (v *View) CursorPageDown(deprecatedUsePlugin ...bool) bool {
	v.deselect(0)

	if v.Cursor.HasSelection() {
		v.Cursor.Loc = v.Cursor.CurSelection[1]
		v.Cursor.ResetSelection()
	}
	v.Cursor.DownN(v.height)

	return true
}

// HalfPageUp scrolls the view up half a page
func (v *View) HalfPageUp(deprecatedUsePlugin ...bool) bool {
	if v.Topline > v.height/2 {
		v.ScrollUp(v.height / 2)
	} else {
		v.Topline = 0
	}

	return false
}

// HalfPageDown scrolls the view down half a page
func (v *View) HalfPageDown(deprecatedUsePlugin ...bool) bool {
	if v.Buf.NumLines-(v.Topline+v.height) > v.height/2 {
		v.ScrollDown(v.height / 2)
	} else {
		if v.Buf.NumLines >= v.height {
			v.Topline = v.Buf.NumLines - v.height
		}
	}

	return false
}

// ToggleRuler turns line numbers off and on
func (v *View) ToggleRuler(deprecatedUsePlugin ...bool) bool {
	if v.Buf.Settings["ruler"] == false {
		v.Buf.Settings["ruler"] = true
		messenger.Message("Enabled ruler")
	} else {
		v.Buf.Settings["ruler"] = false
		messenger.Message("Disabled ruler")
	}

	return false
}

// JumpLine jumps to a line and moves the view accordingly.
func (v *View) JumpLine(deprecatedUsePlugin ...bool) bool {
	// Prompt for line number
	linestring, canceled := messenger.Prompt("Jump to line # ", "LineNumber", NoCompletion)
	if canceled {
		return false
	}
	lineint, err := strconv.Atoi(linestring)
	lineint = lineint - 1 // fix offset
	if err != nil {
		messenger.Error(err) // return errors
		return false
	}
	// Move cursor and view if possible.
	if lineint < v.Buf.NumLines && lineint >= 0 {
		v.Cursor.X = 0
		v.Cursor.Y = lineint

		return true
	}
	messenger.Error("Only ", v.Buf.NumLines, " lines to jump")
	return false
}

// ClearStatus clears the messenger bar
func (v *View) ClearStatus(deprecatedUsePlugin ...bool) bool {
	messenger.Message("")
	return false
}

// ToggleHelp toggles the help screen
func (v *View) ToggleHelp(deprecatedUsePlugin ...bool) bool {
	if v.Type != vtHelp {
		// Open the default help
		v.openHelp("help")
	} else {
		v.DoActions("Quit")
	}

	return true
}

// ShellMode opens a terminal to run a shell command
func (v *View) ShellMode(deprecatedUsePlugin ...bool) bool {
	input, canceled := messenger.Prompt("$ ", "Shell", NoCompletion)
	if !canceled {
		// The true here is for openTerm to make the command interactive
		HandleShellCommand(input, true, true)
	}
	return false
}

// CommandMode lets the user enter a command
func (v *View) CommandMode(deprecatedUsePlugin ...bool) bool {
	input, canceled := messenger.Prompt("> ", "Command", CommandCompletion)
	if !canceled {
		HandleCommand(input)
	}

	return false
}

// Escape leaves current mode / quits the editor
func (v *View) Escape(deprecatedUsePlugin ...bool) bool {
	// check if user is searching, or the last search is still active
	if searching || lastSearch != "" {
		ExitSearch(v)
		return true
	}
	// check if a prompt is shown, hide it and don't quit
	if messenger.hasPrompt {
		messenger.Reset() // FIXME
		return true
	}
	return v.Quit()
}

// Quit quits the editor
// This behavior needs to be changed and should really only quit the editor if this
// is the last view
// However, since micro only supports one view for now, it doesn't really matter
func (v *View) Quit(deprecatedUsePlugin ...bool) bool {
	// Make sure not to quit if there are unsaved changes
	if v.CanClose() {
		v.CloseBuffer()
		if len(tabs[curTab].views) > 1 {
			v.splitNode.Delete()
			tabs[v.TabNum].Cleanup()
			tabs[v.TabNum].Resize()
		} else if len(tabs) > 1 {
			if len(tabs[v.TabNum].views) == 1 {
				tabs = tabs[:v.TabNum+copy(tabs[v.TabNum:], tabs[v.TabNum+1:])]
				for i, t := range tabs {
					t.SetNum(i)
				}
				if curTab >= len(tabs) {
					curTab--
				}
				if curTab == 0 {
					// CurView().Resize(screen.Size())
					CurView().ToggleTabbar()
					CurView().matches = Match(CurView())
				}
			}
		} else {
			PostActionCall("Quit", v)

			screen.Fini()
			os.Exit(0)
		}
	}
	return false
}

// QuitAll quits the whole editor; all splits and tabs
func (v *View) QuitAll(deprecatedUsePlugin ...bool) bool {
	closeAll := true
	for _, tab := range tabs {
		for _, v := range tab.views {
			if !v.CanClose() {
				closeAll = false
			}
		}
	}

	if closeAll {
		for _, tab := range tabs {
			for _, v := range tab.views {
				v.CloseBuffer()
			}
		}

		PostActionCall("QuitAll", v)

		screen.Fini()
		os.Exit(0)
	}

	return false
}

// AddTab adds a new tab with an empty buffer
func (v *View) AddTab(deprecatedUsePlugin ...bool) bool {
	tab := NewTabFromView(NewView(NewBuffer([]byte{}, "")))
	tab.SetNum(len(tabs))
	tabs = append(tabs, tab)
	curTab++
	if len(tabs) == 2 {
		for _, t := range tabs {
			for _, v := range t.views {
				v.ToggleTabbar()
			}
		}
	}

	return true
}

// PreviousTab switches to the previous tab in the tab list
func (v *View) PreviousTab(deprecatedUsePlugin ...bool) bool {
	if curTab > 0 {
		curTab--
	} else if curTab == 0 {
		curTab = len(tabs) - 1
	}
	return false
}

// NextTab switches to the next tab in the tab list
func (v *View) NextTab(deprecatedUsePlugin ...bool) bool {
	if curTab < len(tabs)-1 {
		curTab++
	} else if curTab == len(tabs)-1 {
		curTab = 0
	}

	return false
}

// VSplitBinding opens an empty vertical split
func (v *View) VSplitBinding(deprecatedUsePlugin ...bool) bool {
	v.VSplit(NewBuffer([]byte{}, ""))
	return false
}

// HSplitBinding opens an empty horizontal split
func (v *View) HSplitBinding(deprecatedUsePlugin ...bool) bool {
	v.HSplit(NewBuffer([]byte{}, ""))
	return false
}

// Unsplit closes all splits in the current tab except the active one
func (v *View) Unsplit(deprecatedUsePlugin ...bool) bool {
	curView := tabs[curTab].curView
	for i := len(tabs[curTab].views) - 1; i >= 0; i-- {
		view := tabs[curTab].views[i]
		if view != nil && view.Num != curView {
			v.DoActions("Quit")
		}
	}

	return false
}

// NextSplit changes the view to the next split
func (v *View) NextSplit(deprecatedUsePlugin ...bool) bool {
	tab := tabs[curTab]
	if tab.curView < len(tab.views)-1 {
		tab.curView++
	} else {
		tab.curView = 0
	}

	return false
}

// PreviousSplit changes the view to the previous split
func (v *View) PreviousSplit(deprecatedUsePlugin ...bool) bool {
	tab := tabs[curTab]
	if tab.curView > 0 {
		tab.curView--
	} else {
		tab.curView = len(tab.views) - 1
	}

	return false
}

var curMacro []interface{}
var recordingMacro bool

<<<<<<< HEAD
func (v *View) ToggleMacro(deprecatedUsePlugin ...bool) bool {
=======
// ToggleMacro toggles recording of a macro
func (v *View) ToggleMacro(usePlugin bool) bool {
	if usePlugin && !PreActionCall("ToggleMacro", v) {
		return false
	}

>>>>>>> 74610b8c
	recordingMacro = !recordingMacro

	if recordingMacro {
		curMacro = []interface{}{}
		messenger.Message("Recording")
	} else {
		messenger.Message("Stopped recording")
	}

	return true
}

<<<<<<< HEAD
func (v *View) PlayMacro(deprecatedUsePlugin ...bool) bool {
=======
// PlayMacro plays back the most recently recorded macro
func (v *View) PlayMacro(usePlugin bool) bool {
	if usePlugin && !PreActionCall("PlayMacro", v) {
		return false
	}

>>>>>>> 74610b8c
	for _, action := range curMacro {
		switch t := action.(type) {
		case rune:
			// Insert a character
			if v.Cursor.HasSelection() {
				v.Cursor.DeleteSelection()
				v.Cursor.ResetSelection()
			}
			v.Buf.Insert(v.Cursor.Loc, string(t))
			v.Cursor.Right()

			for _, pl := range loadedPlugins {
				_, err := Call(pl+".onRune", string(t), v)
				if err != nil && !strings.HasPrefix(err.Error(), "function does not exist") {
					TermMessage(err)
				}
			}
		case string:
			v.DoActions(string(t))
		}
	}
	return true
}

// None is no action
func None() bool {
	return false
}<|MERGE_RESOLUTION|>--- conflicted
+++ resolved
@@ -431,6 +431,10 @@
 		return false
 	}
 
+	if v.Cursor.HasSelection() {
+		return false
+	}
+	
 	for x := 0; x < len(v.Buf.IndentString()); x++ {
 		if len(GetLeadingWhitespace(v.Buf.Line(v.Cursor.Y))) == 0 {
 			break
@@ -476,6 +480,10 @@
 		return false
 	}
 
+	if v.Cursor.HasSelection() {
+		return false
+	}
+	
 	tabBytes := len(v.Buf.IndentString())
 	bytesUntilIndent := tabBytes - (v.Cursor.GetVisualX() % tabBytes)
 	v.Buf.Insert(v.Cursor.Loc, v.Buf.IndentString()[:bytesUntilIndent])
@@ -1122,16 +1130,7 @@
 var curMacro []interface{}
 var recordingMacro bool
 
-<<<<<<< HEAD
 func (v *View) ToggleMacro(deprecatedUsePlugin ...bool) bool {
-=======
-// ToggleMacro toggles recording of a macro
-func (v *View) ToggleMacro(usePlugin bool) bool {
-	if usePlugin && !PreActionCall("ToggleMacro", v) {
-		return false
-	}
-
->>>>>>> 74610b8c
 	recordingMacro = !recordingMacro
 
 	if recordingMacro {
@@ -1144,16 +1143,7 @@
 	return true
 }
 
-<<<<<<< HEAD
 func (v *View) PlayMacro(deprecatedUsePlugin ...bool) bool {
-=======
-// PlayMacro plays back the most recently recorded macro
-func (v *View) PlayMacro(usePlugin bool) bool {
-	if usePlugin && !PreActionCall("PlayMacro", v) {
-		return false
-	}
-
->>>>>>> 74610b8c
 	for _, action := range curMacro {
 		switch t := action.(type) {
 		case rune:
