--- conflicted
+++ resolved
@@ -1903,7 +1903,6 @@
 	return true
 }
 
-<<<<<<< HEAD
 //Shortcut for the replace command
 func (v *View) Replace(usePlugin bool) bool {
 	input, canceled := messenger.Prompt("> ", "replace ", "", 0)
@@ -1926,9 +1925,6 @@
 
 
 // SpawnMultiCursor creates a new multiple cursor at the next occurence of the current selection or current word
-=======
-// SpawnMultiCursor creates a new multiple cursor at the next occurrence of the current selection or current word
->>>>>>> 4f2fc096
 func (v *View) SpawnMultiCursor(usePlugin bool) bool {
 	spawner := v.Buf.cursors[len(v.Buf.cursors)-1]
 	// You can only spawn a cursor from the main cursor
