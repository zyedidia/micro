--- conflicted
+++ resolved
@@ -199,12 +199,9 @@
 		"splitBottom":    true,
 		"statusline":     true,
 		"syntax":         true,
-<<<<<<< HEAD
 		"tabbaralways":   false,
 		"numberedtabs":   true,
-=======
 		"tabmovement":    false,
->>>>>>> 5514e53a
 		"tabsize":        float64(4),
 		"tabstospaces":   false,
 		"termtitle":      false,
