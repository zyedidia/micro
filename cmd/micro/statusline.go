package main

import (
	"strconv"
	"time"
)

// Statusline represents the information line at the bottom
// of each view
// It gives information such as filename, whether the file has been
// modified, filetype, cursor location
type Statusline struct {
	view *View
	pluginline string
}

// Display draws the statusline to the screen
func (sline *Statusline) Display() {
	// We'll draw the line at the lowest line in the view
	y := sline.view.Height + sline.view.y

	file := ""

	if globalSettings["showclock"].(bool) {
		t := time.Now()
		curtime := "["
		if globalSettings["12hourclock"].(bool) { 
			if t.Hour() > 12 {
				if t.Hour()-12 >= 10 {curtime += strconv.Itoa(t.Hour()-12) + ":" } else {
					curtime += "0" + strconv.Itoa(t.Hour()-12) + ":"
				} 
			} else {
				if t.Hour()+1 >= 10 {curtime += strconv.Itoa(t.Hour()+1) + ":" } else {
					curtime += "0" + strconv.Itoa(t.Hour()) + ":"
				}
			} 
			if t.Minute() < 10 {curtime += "0" + strconv.Itoa(t.Minute()) } else {
				curtime += strconv.Itoa(t.Minute())
			}
		}
		if !globalSettings["12hourclock"].(bool) { 
			if t.Hour() < 10 { curtime += "0" + strconv.Itoa(t.Hour()) + ":"  } else {
				curtime += strconv.Itoa(t.Hour()) + ":" 
			}
			if t.Minute() < 10 { curtime += "0" + strconv.Itoa(t.Minute()) } else {
				curtime += strconv.Itoa(t.Minute())
			}
		}
		if globalSettings["showseconds"].(bool) {
			if t.Second() < 10 { curtime += ":0" + strconv.Itoa(t.Second()) } else {
				curtime += ":" + strconv.Itoa(t.Second())
			}
		}
		curtime += "] "
		file += curtime
	}
	
	file += sline.view.Buf.GetName()

	// If the buffer is dirty (has been modified) write a little `*'
	if sline.view.Buf.IsModified {
		file += " *"
	}

	// Add one to cursor.x and cursor.y because (0,0) is the top left,
	// but users will be used to (1,1) (first line,first column)
	// We use GetVisualX() here because otherwise we get the column number in runes
	// so a '\t' is only 1, when it should be tabSize
	columnNum := strconv.Itoa(sline.view.Cursor.GetVisualX() + 1)
	lineNum := strconv.Itoa(sline.view.Cursor.Y + 1)

	file += " (" + lineNum + "," + columnNum + ")"

	// Add the filetype
	file += " " + sline.view.Buf.FileType()

<<<<<<< HEAD
	//Support for modifying the statusline
	file += " " +  sline.pluginline + pluginsline
=======
	file += " " + sline.view.Buf.Settings["fileformat"].(string)
>>>>>>> 4f2fc096

	rightText := ""
	if len(helpBinding) > 0 {
		rightText = helpBinding + " for help "
		if sline.view.Type == vtHelp {
			rightText = helpBinding + " to close help "
		}
	}

	statusLineStyle := defStyle.Reverse(true)
	if style, ok := colorscheme["statusline"]; ok {
		statusLineStyle = style
	}

	// Maybe there is a unicode filename?
	fileRunes := []rune(file)
	viewX := sline.view.x
	if viewX != 0 {
		screen.SetContent(viewX, y, ' ', nil, statusLineStyle)
		viewX++
	}
	for x := 0; x < sline.view.Width; x++ {
		if x < len(fileRunes) {
			screen.SetContent(viewX+x, y, fileRunes[x], nil, statusLineStyle)
		} else if x >= sline.view.Width-len(rightText) && x < len(rightText)+sline.view.Width-len(rightText) {
			screen.SetContent(viewX+x, y, []rune(rightText)[x-sline.view.Width+len(rightText)], nil, statusLineStyle)
		} else {
			screen.SetContent(viewX+x, y, ' ', nil, statusLineStyle)
		}
	}
}<|MERGE_RESOLUTION|>--- conflicted
+++ resolved
@@ -74,12 +74,8 @@
 	// Add the filetype
 	file += " " + sline.view.Buf.FileType()
 
-<<<<<<< HEAD
 	//Support for modifying the statusline
-	file += " " +  sline.pluginline + pluginsline
-=======
-	file += " " + sline.view.Buf.Settings["fileformat"].(string)
->>>>>>> 4f2fc096
+	file += " " + sline.view.Buf.Settings["fileformat"].(string) + sline.pluginsline pluginsline
 
 	rightText := ""
 	if len(helpBinding) > 0 {
