--- conflicted
+++ resolved
@@ -387,51 +387,16 @@
 
 func split(args []string, splitFunc func(buf *Buffer)) {
 	if len(args) == 0 {
-<<<<<<< HEAD
 		splitFunc(NewBufferFromString("", ""))
 		return
 	}
 
-	filename := args[0]
-	if buf := FindBuffer(filename); buf != nil {
-		splitFunc(buf)
-		return
-	}
-
-	filename = ReplaceHome(filename)
-	file, err := os.Open(filename)
-	fileInfo, _ := os.Stat(filename)
-
-	if err == nil && fileInfo.IsDir() {
-		messenger.Error(filename, " is a directory")
-		return
-	}
-
-	defer file.Close()
-
+	buf, err := NewBufferFromFile(args[0])
 	if err != nil {
-		// File does not exist -- create an empty buffer with that name
-		splitFunc(NewBufferFromString("", filename))
-		return
-	}
-
-	password, passwordPrompted := "", false
-	if Encrypted(filename) {
-		pass, canceled := messenger.PasswordPrompt(false)
-		if !canceled {
-			password = pass
-=======
-		CurView().VSplit(NewBufferFromString("", ""))
-	} else {
-		buf, err := NewBufferFromFile(args[0])
-		if err != nil {
-			messenger.Error(err)
-			return
->>>>>>> 2c219ba6
-		}
-		passwordPrompted = true
-	}
-	splitFunc(NewBufferWithPassword(file, FSize(file), filename, password, passwordPrompted))
+		messenger.Error(err)
+		return
+	}
+	splitFunc(buf)
 }
 
 // VSplit opens a vertical split with file given in the first argument
@@ -443,20 +408,7 @@
 // HSplit opens a horizontal split with file given in the first argument
 // If no file is given, it opens an empty buffer in a new split
 func HSplit(args []string) {
-<<<<<<< HEAD
 	split(args, CurView().HSplit)
-=======
-	if len(args) == 0 {
-		CurView().HSplit(NewBufferFromString("", ""))
-	} else {
-		buf, err := NewBufferFromFile(args[0])
-		if err != nil {
-			messenger.Error(err)
-			return
-		}
-		CurView().HSplit(buf)
-	}
->>>>>>> 2c219ba6
 }
 
 // Eval evaluates a lua expression
@@ -478,23 +430,8 @@
 	} else {
 		buf, err := NewBufferFromFile(args[0])
 		if err != nil {
-<<<<<<< HEAD
-			buf = NewBufferFromString("", filename)
-		} else {
-			password, passwordPrompted := "", false
-			if Encrypted(filename) {
-				pass, canceled := messenger.PasswordPrompt(false)
-				if !canceled {
-					password = pass
-				}
-				passwordPrompted = true
-			}
-
-			buf = NewBufferWithPassword(file, FSize(file), filename, password, passwordPrompted)
-=======
 			messenger.Error(err)
 			return
->>>>>>> 2c219ba6
 		}
 
 		tab := NewTabFromView(NewView(buf))
