package action

import (
	"errors"
	"fmt"
	"io/fs"
	"os"
	"regexp"
	"runtime"
	"strings"
	"time"

	shellquote "github.com/kballard/go-shellquote"
	"github.com/micro-editor/tcell/v2"
	"github.com/zyedidia/micro/v2/internal/buffer"
	"github.com/zyedidia/micro/v2/internal/clipboard"
	"github.com/zyedidia/micro/v2/internal/config"
	"github.com/zyedidia/micro/v2/internal/display"
	"github.com/zyedidia/micro/v2/internal/screen"
	"github.com/zyedidia/micro/v2/internal/shell"
	"github.com/zyedidia/micro/v2/internal/util"
)

// ScrollUp is not an action
func (h *BufPane) ScrollUp(n int) {
	v := h.GetView()
	v.StartLine = h.Scroll(v.StartLine, -n)
	h.SetView(v)
}

// ScrollDown is not an action
func (h *BufPane) ScrollDown(n int) {
	v := h.GetView()
	v.StartLine = h.Scroll(v.StartLine, n)
	h.SetView(v)
}

// ScrollAdjust can be used to shift the view so that the last line is at the
// bottom if the user has scrolled past the last line.
func (h *BufPane) ScrollAdjust() {
	v := h.GetView()
	end := h.SLocFromLoc(h.Buf.End())
	if h.Diff(v.StartLine, end) < h.BufView().Height-1 {
		v.StartLine = h.Scroll(end, -h.BufView().Height+1)
	}
	h.SetView(v)
}

// ScrollReachedEnd returns true if the view is at the end of the buffer,
// i.e. the last line of the buffer is in the view.
func (h *BufPane) ScrollReachedEnd() bool {
	v := h.GetView()
	end := h.SLocFromLoc(h.Buf.End())
	return h.Diff(v.StartLine, end) < h.BufView().Height
}

// MousePress is the event that should happen when a normal click happens
// This is almost always bound to left click
func (h *BufPane) MousePress(e *tcell.EventMouse) bool {
	b := h.Buf
	mx, my := e.Position()
	// ignore click on the status line
	if my >= h.BufView().Y+h.BufView().Height {
		return false
	}
	mouseLoc := h.LocFromVisual(buffer.Loc{mx, my})
	h.Cursor.Loc = mouseLoc

	if b.NumCursors() > 1 {
		b.ClearCursors()
		h.Relocate()
		h.Cursor = h.Buf.GetActiveCursor()
		h.Cursor.Loc = mouseLoc
	}
	if time.Since(h.lastClickTime)/time.Millisecond < config.DoubleClickThreshold && (mouseLoc.X == h.lastLoc.X && mouseLoc.Y == h.lastLoc.Y) {
		if h.DoubleClick {
			// Triple click
			h.lastClickTime = time.Now()

			h.TripleClick = true
			h.DoubleClick = false

			h.Cursor.SelectLine()
			h.Cursor.CopySelection(clipboard.PrimaryReg)
		} else {
			// Double click
			h.lastClickTime = time.Now()

			h.DoubleClick = true
			h.TripleClick = false

			h.Cursor.SelectWord()
			h.Cursor.CopySelection(clipboard.PrimaryReg)
		}
	} else {
		h.DoubleClick = false
		h.TripleClick = false
		h.lastClickTime = time.Now()

		h.Cursor.OrigSelection[0] = h.Cursor.Loc
		h.Cursor.CurSelection[0] = h.Cursor.Loc
		h.Cursor.CurSelection[1] = h.Cursor.Loc
	}

	h.Cursor.StoreVisualX()
	h.lastLoc = mouseLoc
	h.Relocate()
	return true
}

func (h *BufPane) MouseDrag(e *tcell.EventMouse) bool {
	mx, my := e.Position()
	// ignore drag on the status line
	if my >= h.BufView().Y+h.BufView().Height {
		return false
	}
	h.Cursor.Loc = h.LocFromVisual(buffer.Loc{mx, my})

	if h.TripleClick {
		h.Cursor.AddLineToSelection()
	} else if h.DoubleClick {
		h.Cursor.AddWordToSelection()
	} else {
		h.Cursor.SelectTo(h.Cursor.Loc)
	}

	h.Cursor.StoreVisualX()
	h.Relocate()
	return true
}

func (h *BufPane) MouseRelease(e *tcell.EventMouse) bool {
	// We could finish the selection based on the release location as in the
	// commented out code below, to allow text selections even in a terminal
	// that doesn't support mouse motion events. But when the mouse click is
	// within the scroll margin, that would cause a scroll and selection
	// even for a simple mouse click, which is not good.
	// if !h.DoubleClick && !h.TripleClick {
	// 	mx, my := e.Position()
	// 	h.Cursor.Loc = h.LocFromVisual(buffer.Loc{mx, my})
	// 	h.Cursor.SetSelectionEnd(h.Cursor.Loc)
	// }

	if h.Cursor.HasSelection() {
		h.Cursor.CopySelection(clipboard.PrimaryReg)
	}
	return true
}

// ScrollUpAction scrolls the view up
func (h *BufPane) ScrollUpAction() bool {
	h.ScrollUp(util.IntOpt(h.Buf.Settings["scrollspeed"]))
	return true
}

// ScrollDownAction scrolls the view down
func (h *BufPane) ScrollDownAction() bool {
	h.ScrollDown(util.IntOpt(h.Buf.Settings["scrollspeed"]))
	return true
}

// Center centers the view on the cursor
func (h *BufPane) Center() bool {
	v := h.GetView()
	v.StartLine = h.Scroll(h.SLocFromLoc(h.Cursor.Loc), -h.BufView().Height/2)
	h.SetView(v)
	h.ScrollAdjust()
	return true
}

// CursorToViewTop moves the cursor to the top of the view,
// offset by scrollmargin unless at the beginning or end of the file
func (h *BufPane) CursorToViewTop() bool {
	v := h.GetView()
	h.Buf.ClearCursors()
	scrollmargin := int(h.Buf.Settings["scrollmargin"].(float64))
	bStart := display.SLoc{0, 0}
	if v.StartLine == bStart {
		scrollmargin = 0
	}
	h.Cursor.GotoLoc(h.LocFromVLoc(display.VLoc{
		SLoc:    h.Scroll(v.StartLine, scrollmargin),
		VisualX: 0,
	}))
	return true
}

// CursorToViewCenter moves the cursor to the center of the view
func (h *BufPane) CursorToViewCenter() bool {
	v := h.GetView()
	h.Buf.ClearCursors()
	h.Cursor.GotoLoc(h.LocFromVLoc(display.VLoc{
		SLoc:    h.Scroll(v.StartLine, h.BufView().Height/2),
		VisualX: 0,
	}))
	return true
}

// CursorToViewBottom moves the cursor to the bottom of the view,
// offset by scrollmargin unless at the beginning or end of the file
func (h *BufPane) CursorToViewBottom() bool {
	v := h.GetView()
	h.Buf.ClearCursors()
	scrollmargin := int(h.Buf.Settings["scrollmargin"].(float64))
	bEnd := h.SLocFromLoc(h.Buf.End())
	lastLine := h.Scroll(v.StartLine, h.BufView().Height-1)
	if lastLine == bEnd {
		scrollmargin = 0
	}
	h.Cursor.GotoLoc(h.LocFromVLoc(display.VLoc{
		SLoc:    h.Scroll(lastLine, -scrollmargin),
		VisualX: 0,
	}))
	return true
}

// MoveCursorUp is not an action
func (h *BufPane) MoveCursorUp(n int) {
	if !h.Buf.Settings["softwrap"].(bool) {
		h.Cursor.UpN(n)
	} else {
		vloc := h.VLocFromLoc(h.Cursor.Loc)
		sloc := h.Scroll(vloc.SLoc, -n)
		if sloc == vloc.SLoc {
			// we are at the beginning of buffer
			h.Cursor.Loc = h.Buf.Start()
			h.Cursor.StoreVisualX()
		} else {
			vloc.SLoc = sloc
			vloc.VisualX = h.Cursor.LastWrappedVisualX
			h.Cursor.Loc = h.LocFromVLoc(vloc)
		}
	}
}

// MoveCursorDown is not an action
func (h *BufPane) MoveCursorDown(n int) {
	if !h.Buf.Settings["softwrap"].(bool) {
		h.Cursor.DownN(n)
	} else {
		vloc := h.VLocFromLoc(h.Cursor.Loc)
		sloc := h.Scroll(vloc.SLoc, n)
		if sloc == vloc.SLoc {
			// we are at the end of buffer
			h.Cursor.Loc = h.Buf.End()
			h.Cursor.StoreVisualX()
		} else {
			vloc.SLoc = sloc
			vloc.VisualX = h.Cursor.LastWrappedVisualX
			h.Cursor.Loc = h.LocFromVLoc(vloc)
		}
	}
}

// CursorUp moves the cursor up
func (h *BufPane) CursorUp() bool {
	h.Cursor.Deselect(true)
	h.MoveCursorUp(1)
	h.Relocate()
	return true
}

// CursorDown moves the cursor down
func (h *BufPane) CursorDown() bool {
	selectionEndNewline := h.Cursor.HasSelection() && h.Cursor.CurSelection[1].X == 0
	h.Cursor.Deselect(false)
	if selectionEndNewline {
		h.Cursor.Start()
	} else {
		h.MoveCursorDown(1)
	}
	h.Relocate()
	return true
}

// CursorLeft moves the cursor left
func (h *BufPane) CursorLeft() bool {
	if h.Cursor.HasSelection() {
		h.Cursor.Deselect(true)
	} else {
		tabstospaces := h.Buf.Settings["tabstospaces"].(bool)
		tabmovement := h.Buf.Settings["tabmovement"].(bool)
		if tabstospaces && tabmovement {
			tabsize := int(h.Buf.Settings["tabsize"].(float64))
			line := h.Buf.LineBytes(h.Cursor.Y)
			if h.Cursor.X-tabsize >= 0 && util.IsSpaces(line[h.Cursor.X-tabsize:h.Cursor.X]) && util.IsBytesWhitespace(line[0:h.Cursor.X-tabsize]) {
				for i := 0; i < tabsize; i++ {
					h.Cursor.Left()
				}
			} else {
				h.Cursor.Left()
			}
		} else {
			h.Cursor.Left()
		}
	}
	h.Relocate()
	return true
}

// CursorRight moves the cursor right
func (h *BufPane) CursorRight() bool {
	if h.Cursor.HasSelection() {
		h.Cursor.Deselect(false)
	} else {
		tabstospaces := h.Buf.Settings["tabstospaces"].(bool)
		tabmovement := h.Buf.Settings["tabmovement"].(bool)
		if tabstospaces && tabmovement {
			tabsize := int(h.Buf.Settings["tabsize"].(float64))
			line := h.Buf.LineBytes(h.Cursor.Y)
			if h.Cursor.X+tabsize < util.CharacterCount(line) && util.IsSpaces(line[h.Cursor.X:h.Cursor.X+tabsize]) && util.IsBytesWhitespace(line[0:h.Cursor.X]) {
				for i := 0; i < tabsize; i++ {
					h.Cursor.Right()
				}
			} else {
				h.Cursor.Right()
			}
		} else {
			h.Cursor.Right()
		}
	}

	h.Relocate()
	return true
}

// WordRight moves the cursor one word to the right
func (h *BufPane) WordRight() bool {
	h.Cursor.Deselect(false)
	h.Cursor.WordRight()
	h.Relocate()
	return true
}

// WordLeft moves the cursor one word to the left
func (h *BufPane) WordLeft() bool {
	h.Cursor.Deselect(true)
	h.Cursor.WordLeft()
	h.Relocate()
	return true
}

// SubWordRight moves the cursor one sub-word to the right
func (h *BufPane) SubWordRight() bool {
	h.Cursor.Deselect(false)
	h.Cursor.SubWordRight()
	h.Relocate()
	return true
}

// SubWordLeft moves the cursor one sub-word to the left
func (h *BufPane) SubWordLeft() bool {
	h.Cursor.Deselect(true)
	h.Cursor.SubWordLeft()
	h.Relocate()
	return true
}

// SelectUp selects up one line
func (h *BufPane) SelectUp() bool {
	if !h.Cursor.HasSelection() {
		h.Cursor.OrigSelection[0] = h.Cursor.Loc
	}
	h.MoveCursorUp(1)
	h.Cursor.SelectTo(h.Cursor.Loc)
	h.Relocate()
	return true
}

// SelectDown selects down one line
func (h *BufPane) SelectDown() bool {
	if !h.Cursor.HasSelection() {
		h.Cursor.OrigSelection[0] = h.Cursor.Loc
	}
	h.MoveCursorDown(1)
	h.Cursor.SelectTo(h.Cursor.Loc)
	h.Relocate()
	return true
}

// SelectLeft selects the character to the left of the cursor
func (h *BufPane) SelectLeft() bool {
	loc := h.Cursor.Loc
	count := h.Buf.End()
	if loc.GreaterThan(count) {
		loc = count
	}
	if !h.Cursor.HasSelection() {
		h.Cursor.OrigSelection[0] = loc
	}
	h.Cursor.Left()
	h.Cursor.SelectTo(h.Cursor.Loc)
	h.Relocate()
	return true
}

// SelectRight selects the character to the right of the cursor
func (h *BufPane) SelectRight() bool {
	loc := h.Cursor.Loc
	count := h.Buf.End()
	if loc.GreaterThan(count) {
		loc = count
	}
	if !h.Cursor.HasSelection() {
		h.Cursor.OrigSelection[0] = loc
	}
	h.Cursor.Right()
	h.Cursor.SelectTo(h.Cursor.Loc)
	h.Relocate()
	return true
}

// SelectWordRight selects the word to the right of the cursor
func (h *BufPane) SelectWordRight() bool {
	if !h.Cursor.HasSelection() {
		h.Cursor.OrigSelection[0] = h.Cursor.Loc
	}
	h.Cursor.WordRight()
	h.Cursor.SelectTo(h.Cursor.Loc)
	h.Relocate()
	return true
}

// SelectWordLeft selects the word to the left of the cursor
func (h *BufPane) SelectWordLeft() bool {
	if !h.Cursor.HasSelection() {
		h.Cursor.OrigSelection[0] = h.Cursor.Loc
	}
	h.Cursor.WordLeft()
	h.Cursor.SelectTo(h.Cursor.Loc)
	h.Relocate()
	return true
}

// SelectSubWordRight selects the sub-word to the right of the cursor
func (h *BufPane) SelectSubWordRight() bool {
	if !h.Cursor.HasSelection() {
		h.Cursor.OrigSelection[0] = h.Cursor.Loc
	}
	h.Cursor.SubWordRight()
	h.Cursor.SelectTo(h.Cursor.Loc)
	h.Relocate()
	return true
}

// SelectSubWordLeft selects the sub-word to the left of the cursor
func (h *BufPane) SelectSubWordLeft() bool {
	if !h.Cursor.HasSelection() {
		h.Cursor.OrigSelection[0] = h.Cursor.Loc
	}
	h.Cursor.SubWordLeft()
	h.Cursor.SelectTo(h.Cursor.Loc)
	h.Relocate()
	return true
}

// StartOfText moves the cursor to the start of the text of the line
func (h *BufPane) StartOfText() bool {
	h.Cursor.Deselect(true)
	h.Cursor.StartOfText()
	h.Relocate()
	return true
}

// StartOfTextToggle toggles the cursor between the start of the text of the line
// and the start of the line
func (h *BufPane) StartOfTextToggle() bool {
	h.Cursor.Deselect(true)
	if h.Cursor.IsStartOfText() {
		h.Cursor.Start()
	} else {
		h.Cursor.StartOfText()
	}
	h.Relocate()
	return true
}

// StartOfLine moves the cursor to the start of the line
func (h *BufPane) StartOfLine() bool {
	h.Cursor.Deselect(true)
	h.Cursor.Start()
	h.Relocate()
	return true
}

// EndOfLine moves the cursor to the end of the line
func (h *BufPane) EndOfLine() bool {
	h.Cursor.Deselect(true)
	h.Cursor.End()
	h.Relocate()
	return true
}

// SelectLine selects the entire current line
func (h *BufPane) SelectLine() bool {
	h.Cursor.SelectLine()
	h.Relocate()
	return true
}

// SelectToStartOfText selects to the start of the text on the current line
func (h *BufPane) SelectToStartOfText() bool {
	if !h.Cursor.HasSelection() {
		h.Cursor.OrigSelection[0] = h.Cursor.Loc
	}
	h.Cursor.StartOfText()
	h.Cursor.SelectTo(h.Cursor.Loc)
	h.Relocate()
	return true
}

// SelectToStartOfTextToggle toggles the selection between the start of the text
// on the current line and the start of the line
func (h *BufPane) SelectToStartOfTextToggle() bool {
	if !h.Cursor.HasSelection() {
		h.Cursor.OrigSelection[0] = h.Cursor.Loc
	}
	if h.Cursor.IsStartOfText() {
		h.Cursor.Start()
	} else {
		h.Cursor.StartOfText()
	}
	h.Cursor.SelectTo(h.Cursor.Loc)
	h.Relocate()
	return true
}

// SelectToStartOfLine selects to the start of the current line
func (h *BufPane) SelectToStartOfLine() bool {
	if !h.Cursor.HasSelection() {
		h.Cursor.OrigSelection[0] = h.Cursor.Loc
	}
	h.Cursor.Start()
	h.Cursor.SelectTo(h.Cursor.Loc)
	h.Relocate()
	return true
}

// SelectToEndOfLine selects to the end of the current line
func (h *BufPane) SelectToEndOfLine() bool {
	if !h.Cursor.HasSelection() {
		h.Cursor.OrigSelection[0] = h.Cursor.Loc
	}
	h.Cursor.End()
	h.Cursor.SelectTo(h.Cursor.Loc)
	h.Relocate()
	return true
}

func (h *BufPane) paragraphPrevious() {
	var line int
	// Skip to the first non-empty line
	for line = h.Cursor.Y; line > 0; line-- {
		if len(h.Buf.LineBytes(line)) != 0 {
			break
		}
	}
	// Find the first empty line
	for ; line > 0; line-- {
		if len(h.Buf.LineBytes(line)) == 0 {
			h.Cursor.X = 0
			h.Cursor.Y = line
			break
		}
	}
	// If no empty line was found, move the cursor to the start of the buffer
	if line == 0 {
		h.Cursor.Loc = h.Buf.Start()
	}
}

func (h *BufPane) paragraphNext() {
	var line int
	// Skip to the first non-empty line
	for line = h.Cursor.Y; line < h.Buf.LinesNum(); line++ {
		if len(h.Buf.LineBytes(line)) != 0 {
			break
		}
	}
	// Find the first empty line
	for ; line < h.Buf.LinesNum(); line++ {
		if len(h.Buf.LineBytes(line)) == 0 {
			h.Cursor.X = 0
			h.Cursor.Y = line
			break
		}
	}
	// If no empty line was found, move the cursor to the end of the buffer
	if line == h.Buf.LinesNum() {
		h.Cursor.Loc = h.Buf.End()
	}
}

// ParagraphPrevious moves the cursor to the first empty line that comes before
// the paragraph closest to the cursor, or beginning of the buffer if there
// isn't a paragraph
func (h *BufPane) ParagraphPrevious() bool {
	h.Cursor.Deselect(true)
	h.paragraphPrevious()
	h.Relocate()
	return true
}

// ParagraphNext moves the cursor to the first empty line that comes after the
// paragraph closest to the cursor, or end of the buffer if there isn't a
// paragraph
func (h *BufPane) ParagraphNext() bool {
	h.Cursor.Deselect(true)
	h.paragraphNext()
	h.Relocate()
	return true
}

// SelectToParagraphPrevious selects to the first empty line that comes before
// the paragraph closest to the cursor, or beginning of the buffer if there
// isn't a paragraph
func (h *BufPane) SelectToParagraphPrevious() bool {
	if !h.Cursor.HasSelection() {
		h.Cursor.OrigSelection[0] = h.Cursor.Loc
	}
	h.paragraphPrevious()
	h.Cursor.SelectTo(h.Cursor.Loc)
	h.Relocate()
	return true
}

// SelectToParagraphNext selects to the first empty line that comes after the
// paragraph closest to the cursor, or end of the buffer if there isn't a
// paragraph
func (h *BufPane) SelectToParagraphNext() bool {
	if !h.Cursor.HasSelection() {
		h.Cursor.OrigSelection[0] = h.Cursor.Loc
	}
	h.paragraphNext()
	h.Cursor.SelectTo(h.Cursor.Loc)
	h.Relocate()
	return true
}

// Retab changes all tabs to spaces or all spaces to tabs depending
// on the user's settings
func (h *BufPane) Retab() bool {
	h.Buf.Retab()
	h.Relocate()
	return true
}

// CursorStart moves the cursor to the start of the buffer
func (h *BufPane) CursorStart() bool {
	h.Cursor.Deselect(true)
	h.Cursor.X = 0
	h.Cursor.Y = 0
	h.Cursor.StoreVisualX()
	h.Relocate()
	return true
}

// CursorEnd moves the cursor to the end of the buffer
func (h *BufPane) CursorEnd() bool {
	h.Cursor.Deselect(true)
	h.Cursor.Loc = h.Buf.End()
	h.Cursor.StoreVisualX()
	h.Relocate()
	return true
}

// SelectToStart selects the text from the cursor to the start of the buffer
func (h *BufPane) SelectToStart() bool {
	if !h.Cursor.HasSelection() {
		h.Cursor.OrigSelection[0] = h.Cursor.Loc
	}
	h.CursorStart()
	h.Cursor.SelectTo(h.Buf.Start())
	h.Relocate()
	return true
}

// SelectToEnd selects the text from the cursor to the end of the buffer
func (h *BufPane) SelectToEnd() bool {
	if !h.Cursor.HasSelection() {
		h.Cursor.OrigSelection[0] = h.Cursor.Loc
	}
	h.CursorEnd()
	h.Cursor.SelectTo(h.Buf.End())
	h.Relocate()
	return true
}

// InsertNewline inserts a newline plus possible some whitespace if autoindent is on
func (h *BufPane) InsertNewline() bool {
	// Insert a newline
	if h.Cursor.HasSelection() {
		h.Cursor.DeleteSelection()
		h.Cursor.ResetSelection()
	}

	ws := util.GetLeadingWhitespace(h.Buf.LineBytes(h.Cursor.Y))
	cx := h.Cursor.X
	h.Buf.Insert(h.Cursor.Loc, "\n")
	// h.Cursor.Right()

	if h.Buf.Settings["autoindent"].(bool) {
		if cx < len(ws) {
			ws = ws[0:cx]
		}
		h.Buf.Insert(h.Cursor.Loc, string(ws))
		// for i := 0; i < len(ws); i++ {
		// 	h.Cursor.Right()
		// }

		// Remove the whitespaces if keepautoindent setting is off
		if util.IsSpacesOrTabs(h.Buf.LineBytes(h.Cursor.Y-1)) && !h.Buf.Settings["keepautoindent"].(bool) {
			line := h.Buf.LineBytes(h.Cursor.Y - 1)
			h.Buf.Remove(buffer.Loc{X: 0, Y: h.Cursor.Y - 1}, buffer.Loc{X: util.CharacterCount(line), Y: h.Cursor.Y - 1})
		}
	}
	h.Cursor.StoreVisualX()
	h.Relocate()
	return true
}

// Backspace deletes the previous character
func (h *BufPane) Backspace() bool {
	if h.Cursor.HasSelection() {
		h.Cursor.DeleteSelection()
		h.Cursor.ResetSelection()
	} else if h.Cursor.Loc.GreaterThan(h.Buf.Start()) {
		// We have to do something a bit hacky here because we want to
		// delete the line by first moving left and then deleting backwards
		// but the undo redo would place the cursor in the wrong place
		// So instead we move left, save the position, move back, delete
		// and restore the position

		// If the user is using spaces instead of tabs and they are deleting
		// whitespace at the start of the line, we should delete as if it's a
		// tab (tabSize number of spaces)
		lineStart := util.SliceStart(h.Buf.LineBytes(h.Cursor.Y), h.Cursor.X)
		tabSize := int(h.Buf.Settings["tabsize"].(float64))
		if h.Buf.Settings["tabstospaces"].(bool) && util.IsSpaces(lineStart) && len(lineStart) != 0 && util.CharacterCount(lineStart)%tabSize == 0 {
			loc := h.Cursor.Loc
			h.Buf.Remove(loc.Move(-tabSize, h.Buf), loc)
		} else {
			loc := h.Cursor.Loc
			h.Buf.Remove(loc.Move(-1, h.Buf), loc)
		}
	}
	h.Cursor.StoreVisualX()
	h.Relocate()
	return true
}

// DeleteWordRight deletes the word to the right of the cursor
func (h *BufPane) DeleteWordRight() bool {
	h.SelectWordRight()
	if h.Cursor.HasSelection() {
		h.Cursor.DeleteSelection()
		h.Cursor.ResetSelection()
	}
	h.Relocate()
	return true
}

// DeleteWordLeft deletes the word to the left of the cursor
func (h *BufPane) DeleteWordLeft() bool {
	h.SelectWordLeft()
	if h.Cursor.HasSelection() {
		h.Cursor.DeleteSelection()
		h.Cursor.ResetSelection()
	}
	h.Relocate()
	return true
}

// DeleteSubWordRight deletes the sub-word to the right of the cursor
func (h *BufPane) DeleteSubWordRight() bool {
	h.SelectSubWordRight()
	if h.Cursor.HasSelection() {
		h.Cursor.DeleteSelection()
		h.Cursor.ResetSelection()
	}
	h.Relocate()
	return true
}

// DeleteSubWordLeft deletes the sub-word to the left of the cursor
func (h *BufPane) DeleteSubWordLeft() bool {
	h.SelectSubWordLeft()
	if h.Cursor.HasSelection() {
		h.Cursor.DeleteSelection()
		h.Cursor.ResetSelection()
	}
	h.Relocate()
	return true
}

// Delete deletes the next character
func (h *BufPane) Delete() bool {
	if h.Cursor.HasSelection() {
		h.Cursor.DeleteSelection()
		h.Cursor.ResetSelection()
	} else {
		loc := h.Cursor.Loc
		if loc.LessThan(h.Buf.End()) {
			h.Buf.Remove(loc, loc.Move(1, h.Buf))
		}
	}
	h.Relocate()
	return true
}

// IndentSelection indents the current selection
func (h *BufPane) IndentSelection() bool {
	if h.Cursor.HasSelection() {
		start := h.Cursor.CurSelection[0]
		end := h.Cursor.CurSelection[1]
		if end.Y < start.Y {
			start, end = end, start
			h.Cursor.SetSelectionStart(start)
			h.Cursor.SetSelectionEnd(end)
		}

		startY := start.Y
		endY := end.Move(-1, h.Buf).Y
		endX := end.Move(-1, h.Buf).X
		tabsize := int(h.Buf.Settings["tabsize"].(float64))
		indentsize := len(h.Buf.IndentString(tabsize))
		for y := startY; y <= endY; y++ {
			if len(h.Buf.LineBytes(y)) > 0 {
				h.Buf.Insert(buffer.Loc{X: 0, Y: y}, h.Buf.IndentString(tabsize))
				if y == startY && start.X > 0 {
					h.Cursor.SetSelectionStart(start.Move(indentsize, h.Buf))
				}
				if y == endY {
					h.Cursor.SetSelectionEnd(buffer.Loc{X: endX + indentsize + 1, Y: endY})
				}
			}
		}
		h.Buf.RelocateCursors()

		h.Relocate()
		return true
	}
	return false
}

// IndentLine moves the current line forward one indentation
func (h *BufPane) IndentLine() bool {
	if h.Cursor.HasSelection() {
		return false
	}

	tabsize := int(h.Buf.Settings["tabsize"].(float64))
	indentstr := h.Buf.IndentString(tabsize)
	h.Buf.Insert(buffer.Loc{X: 0, Y: h.Cursor.Y}, indentstr)
	h.Buf.RelocateCursors()
	h.Relocate()
	return true
}

// OutdentLine moves the current line back one indentation
func (h *BufPane) OutdentLine() bool {
	if h.Cursor.HasSelection() {
		return false
	}

	for x := 0; x < len(h.Buf.IndentString(util.IntOpt(h.Buf.Settings["tabsize"]))); x++ {
		if len(util.GetLeadingWhitespace(h.Buf.LineBytes(h.Cursor.Y))) == 0 {
			break
		}
		h.Buf.Remove(buffer.Loc{X: 0, Y: h.Cursor.Y}, buffer.Loc{X: 1, Y: h.Cursor.Y})
	}
	h.Buf.RelocateCursors()
	h.Relocate()
	return true
}

// OutdentSelection takes the current selection and moves it back one indent level
func (h *BufPane) OutdentSelection() bool {
	if h.Cursor.HasSelection() {
		start := h.Cursor.CurSelection[0]
		end := h.Cursor.CurSelection[1]
		if end.Y < start.Y {
			start, end = end, start
			h.Cursor.SetSelectionStart(start)
			h.Cursor.SetSelectionEnd(end)
		}

		startY := start.Y
		endY := end.Move(-1, h.Buf).Y
		for y := startY; y <= endY; y++ {
			for x := 0; x < len(h.Buf.IndentString(util.IntOpt(h.Buf.Settings["tabsize"]))); x++ {
				if len(util.GetLeadingWhitespace(h.Buf.LineBytes(y))) == 0 {
					break
				}
				h.Buf.Remove(buffer.Loc{X: 0, Y: y}, buffer.Loc{X: 1, Y: y})
			}
		}
		h.Buf.RelocateCursors()

		h.Relocate()
		return true
	}
	return false
}

// Autocomplete cycles the suggestions and performs autocompletion if there are suggestions
func (h *BufPane) Autocomplete() bool {
	b := h.Buf
	cc := buffer.AutocompleteCursorCheck(h.Cursor)
	rc := buffer.AutocompleteRuneCheck(h.Cursor)

	// Don't autocomplete at all if the active cursor cannot be autocomplete
	if !b.HasSuggestions && (!rc || !cc || !b.StartAutocomplete(buffer.BufferComplete)) {
		return false
	}

<<<<<<< HEAD
	prevSuggestion := b.CycleAutocomplete(true)
	for i := 0; i < b.NumCursors(); i++ {
		if buffer.AutocompleteCursorCheck(b.GetCursor(i)) {
			b.PerformSingleAutocomplete(prevSuggestion, b.GetCursor(i))
		}
	}

	return true
=======
	if b.HasSuggestions {
		b.CycleAutocomplete(true)
		return true
	}

	if h.Cursor.X == 0 {
		return false
	}
	r := h.Cursor.RuneUnder(h.Cursor.X)
	prev := h.Cursor.RuneUnder(h.Cursor.X - 1)
	if !util.IsAutocomplete(prev) || util.IsWordChar(r) {
		// don't autocomplete if cursor is within a word
		return false
	}

	return b.Autocomplete(buffer.BufferComplete)
>>>>>>> 98ff79db
}

// CycleAutocompleteBack cycles back in the autocomplete suggestion list
func (h *BufPane) CycleAutocompleteBack() bool {
	if h.Cursor.HasSelection() {
		return false
	}

	b := h.Buf
	if b.HasSuggestions {
		prevSuggestion := b.CycleAutocomplete(false)
		for i := 0; i < b.NumCursors(); i++ {
			if buffer.AutocompleteCursorCheck(b.GetCursor(i)) {
				b.PerformSingleAutocomplete(prevSuggestion, b.GetCursor(i))
			}
		}
		return true
	}
	return false
}

// InsertTab inserts a tab or spaces
func (h *BufPane) InsertTab() bool {
	b := h.Buf
	indent := b.IndentString(util.IntOpt(b.Settings["tabsize"]))
	tabBytes := len(indent)
	bytesUntilIndent := tabBytes - (h.Cursor.GetVisualX(false) % tabBytes)
	b.Insert(h.Cursor.Loc, indent[:bytesUntilIndent])
	h.Relocate()
	return true
}

// SaveAll saves all open buffers
func (h *BufPane) SaveAll() bool {
	for _, b := range buffer.OpenBuffers {
		b.Save()
	}
	return true
}

// SaveCB performs a save and does a callback at the very end (after all prompts have been resolved)
func (h *BufPane) SaveCB(action string, callback func()) bool {
	// If this is an empty buffer, ask for a filename
	if h.Buf.Path == "" {
		h.SaveAsCB(action, callback)
	} else {
		noPrompt := h.saveBufToFile(h.Buf.Path, action, callback)
		if noPrompt {
			return true
		}
	}
	return false
}

// Save the buffer to disk
func (h *BufPane) Save() bool {
	return h.SaveCB("Save", nil)
}

// SaveAsCB performs a save as and does a callback at the very end (after all prompts have been resolved)
// The callback is only called if the save was successful
func (h *BufPane) SaveAsCB(action string, callback func()) bool {
	InfoBar.Prompt("Filename: ", "", "Save", nil, func(resp string, canceled bool) {
		if !canceled {
			// the filename might or might not be quoted, so unquote first then join the strings.
			args, err := shellquote.Split(resp)
			if err != nil {
				InfoBar.Error("Error parsing arguments: ", err)
				return
			}
			if len(args) == 0 {
				InfoBar.Error("No filename given")
				return
			}
			filename := strings.Join(args, " ")
			fileinfo, err := os.Stat(filename)
			if err != nil {
				if errors.Is(err, fs.ErrNotExist) || errors.Is(err, fs.ErrPermission) {
					noPrompt := h.saveBufToFile(filename, action, callback)
					if noPrompt {
						h.completeAction(action)
						return
					}
				} else {
					InfoBar.Error(err)
					return
				}
			} else {
				InfoBar.YNPrompt(
					fmt.Sprintf("The file %s already exists in the directory, would you like to overwrite? Y/n", fileinfo.Name()),
					func(yes, canceled bool) {
						if yes && !canceled {
							noPrompt := h.saveBufToFile(filename, action, callback)
							if noPrompt {
								h.completeAction(action)
							}
						}
					},
				)
			}
		}
	})
	return false
}

// SaveAs saves the buffer to disk with the given name
func (h *BufPane) SaveAs() bool {
	return h.SaveAsCB("SaveAs", nil)
}

// This function saves the buffer to `filename` and changes the buffer's path and name
// to `filename` if the save is successful
// The callback is only called if the save was successful
func (h *BufPane) saveBufToFile(filename string, action string, callback func()) bool {
	err := h.Buf.SaveAs(filename)
	if err != nil {
		if errors.Is(err, fs.ErrPermission) {
			saveWithSudo := func() {
				err = h.Buf.SaveAsWithSudo(filename)
				if err != nil {
					InfoBar.Error(err)
				} else {
					InfoBar.Message("Saved " + filename)
					if callback != nil {
						callback()
					}
				}
			}
			if h.Buf.Settings["autosu"].(bool) {
				saveWithSudo()
			} else {
				InfoBar.YNPrompt(
					fmt.Sprintf("Permission denied. Do you want to save this file using %s? (y,n)", config.GlobalSettings["sucmd"].(string)),
					func(yes, canceled bool) {
						if yes && !canceled {
							saveWithSudo()
							h.completeAction(action)
						}
					},
				)
				return false
			}
		} else {
			InfoBar.Error(err)
		}
	} else {
		InfoBar.Message("Saved " + filename)
		if callback != nil {
			callback()
		}
	}
	return true
}

// Find opens a prompt and searches forward for the input
func (h *BufPane) Find() bool {
	return h.find(true)
}

// FindLiteral is the same as Find() but does not support regular expressions
func (h *BufPane) FindLiteral() bool {
	return h.find(false)
}

// Search searches for a given string/regex in the buffer and selects the next
// match if a match is found
// This function behaves the same way as Find and FindLiteral actions:
// it affects the buffer's LastSearch and LastSearchRegex (saved searches)
// for use with FindNext and FindPrevious, and turns HighlightSearch on or off
// according to hlsearch setting
func (h *BufPane) Search(str string, useRegex bool, searchDown bool) error {
	match, found, err := h.Buf.FindNext(str, h.Buf.Start(), h.Buf.End(), h.Cursor.Loc, searchDown, useRegex)
	if err != nil {
		return err
	}
	if found {
		h.Cursor.SetSelectionStart(match[0])
		h.Cursor.SetSelectionEnd(match[1])
		h.Cursor.OrigSelection[0] = h.Cursor.CurSelection[0]
		h.Cursor.OrigSelection[1] = h.Cursor.CurSelection[1]
		h.GotoLoc(h.Cursor.CurSelection[1])
		h.Buf.LastSearch = str
		h.Buf.LastSearchRegex = useRegex
		h.Buf.HighlightSearch = h.Buf.Settings["hlsearch"].(bool)
	} else {
		h.Cursor.ResetSelection()
	}
	return nil
}

func (h *BufPane) find(useRegex bool) bool {
	h.searchOrig = h.Cursor.Loc
	prompt := "Find: "
	if useRegex {
		prompt = "Find (regex): "
	}
	var eventCallback func(resp string)
	if h.Buf.Settings["incsearch"].(bool) {
		eventCallback = func(resp string) {
			match, found, _ := h.Buf.FindNext(resp, h.Buf.Start(), h.Buf.End(), h.searchOrig, true, useRegex)
			if found {
				h.Cursor.SetSelectionStart(match[0])
				h.Cursor.SetSelectionEnd(match[1])
				h.Cursor.OrigSelection[0] = h.Cursor.CurSelection[0]
				h.Cursor.OrigSelection[1] = h.Cursor.CurSelection[1]
				h.GotoLoc(match[1])
			} else {
				h.GotoLoc(h.searchOrig)
				h.Cursor.ResetSelection()
			}
		}
	}
	findCallback := func(resp string, canceled bool) {
		// Finished callback
		if !canceled {
			match, found, err := h.Buf.FindNext(resp, h.Buf.Start(), h.Buf.End(), h.searchOrig, true, useRegex)
			if err != nil {
				InfoBar.Error(err)
			}
			if found {
				h.Cursor.SetSelectionStart(match[0])
				h.Cursor.SetSelectionEnd(match[1])
				h.Cursor.OrigSelection[0] = h.Cursor.CurSelection[0]
				h.Cursor.OrigSelection[1] = h.Cursor.CurSelection[1]
				h.GotoLoc(h.Cursor.CurSelection[1])
				h.Buf.LastSearch = resp
				h.Buf.LastSearchRegex = useRegex
				h.Buf.HighlightSearch = h.Buf.Settings["hlsearch"].(bool)
			} else {
				h.Cursor.ResetSelection()
				InfoBar.Message("No matches found")
			}
		} else {
			h.Cursor.ResetSelection()
		}
	}
	pattern := string(h.Cursor.GetSelection())
	if useRegex && pattern != "" {
		pattern = regexp.QuoteMeta(pattern)
	}
	if eventCallback != nil && pattern != "" {
		eventCallback(pattern)
	}
	InfoBar.Prompt(prompt, pattern, "Find", eventCallback, findCallback)
	if pattern != "" {
		InfoBar.SelectAll()
	}
	return true
}

// ToggleHighlightSearch toggles highlighting all instances of the last used search term
func (h *BufPane) ToggleHighlightSearch() bool {
	h.Buf.HighlightSearch = !h.Buf.HighlightSearch
	return true
}

// UnhighlightSearch unhighlights all instances of the last used search term
func (h *BufPane) UnhighlightSearch() bool {
	if !h.Buf.HighlightSearch {
		return false
	}
	h.Buf.HighlightSearch = false
	return true
}

// ResetSearch resets the last used search term
func (h *BufPane) ResetSearch() bool {
	if h.Buf.LastSearch != "" {
		h.Buf.LastSearch = ""
		return true
	}
	return false
}

// FindNext searches forwards for the last used search term
func (h *BufPane) FindNext() bool {
	if h.Buf.LastSearch == "" {
		return false
	}
	// If the cursor is at the start of a selection and we search we want
	// to search from the end of the selection in the case that
	// the selection is a search result in which case we wouldn't move at
	// at all which would be bad
	searchLoc := h.Cursor.Loc
	if h.Cursor.HasSelection() {
		searchLoc = h.Cursor.CurSelection[1]
	}
	match, found, err := h.Buf.FindNext(h.Buf.LastSearch, h.Buf.Start(), h.Buf.End(), searchLoc, true, h.Buf.LastSearchRegex)
	if err != nil {
		InfoBar.Error(err)
	} else if found && searchLoc == match[0] && match[0] == match[1] {
		// skip empty match at present cursor location
		if searchLoc == h.Buf.End() {
			searchLoc = h.Buf.Start()
		} else {
			searchLoc = searchLoc.Move(1, h.Buf)
		}
		match, found, _ = h.Buf.FindNext(h.Buf.LastSearch, h.Buf.Start(), h.Buf.End(), searchLoc, true, h.Buf.LastSearchRegex)
	}
	if found {
		h.Cursor.SetSelectionStart(match[0])
		h.Cursor.SetSelectionEnd(match[1])
		h.Cursor.OrigSelection[0] = h.Cursor.CurSelection[0]
		h.Cursor.OrigSelection[1] = h.Cursor.CurSelection[1]
		h.GotoLoc(h.Cursor.CurSelection[1])
	} else {
		h.Cursor.ResetSelection()
	}
	return true
}

// FindPrevious searches backwards for the last used search term
func (h *BufPane) FindPrevious() bool {
	if h.Buf.LastSearch == "" {
		return false
	}
	// If the cursor is at the end of a selection and we search we want
	// to search from the beginning of the selection in the case that
	// the selection is a search result in which case we wouldn't move at
	// at all which would be bad
	searchLoc := h.Cursor.Loc
	if h.Cursor.HasSelection() {
		searchLoc = h.Cursor.CurSelection[0]
	}
	match, found, err := h.Buf.FindNext(h.Buf.LastSearch, h.Buf.Start(), h.Buf.End(), searchLoc, false, h.Buf.LastSearchRegex)
	if err != nil {
		InfoBar.Error(err)
	} else if found && searchLoc == match[0] && match[0] == match[1] {
		// skip empty match at present cursor location
		if searchLoc == h.Buf.Start() {
			searchLoc = h.Buf.End()
		} else {
			searchLoc = searchLoc.Move(-1, h.Buf)
		}
		match, found, _ = h.Buf.FindNext(h.Buf.LastSearch, h.Buf.Start(), h.Buf.End(), searchLoc, false, h.Buf.LastSearchRegex)
	}
	if found {
		h.Cursor.SetSelectionStart(match[0])
		h.Cursor.SetSelectionEnd(match[1])
		h.Cursor.OrigSelection[0] = h.Cursor.CurSelection[0]
		h.Cursor.OrigSelection[1] = h.Cursor.CurSelection[1]
		h.GotoLoc(h.Cursor.CurSelection[1])
	} else {
		h.Cursor.ResetSelection()
	}
	return true
}

// DiffNext searches forward until the beginning of the next block of diffs
func (h *BufPane) DiffNext() bool {
	cur := h.Cursor.Loc.Y
	dl, err := h.Buf.FindNextDiffLine(cur, true)
	if err != nil {
		return false
	}
	h.GotoLoc(buffer.Loc{0, dl})
	return true
}

// DiffPrevious searches forward until the end of the previous block of diffs
func (h *BufPane) DiffPrevious() bool {
	cur := h.Cursor.Loc.Y
	dl, err := h.Buf.FindNextDiffLine(cur, false)
	if err != nil {
		return false
	}
	h.GotoLoc(buffer.Loc{0, dl})
	return true
}

// Undo undoes the last action
func (h *BufPane) Undo() bool {
	if !h.Buf.Undo() {
		return false
	}
	InfoBar.Message("Undid action")
	h.Relocate()
	return true
}

// Redo redoes the last action
func (h *BufPane) Redo() bool {
	if !h.Buf.Redo() {
		return false
	}
	InfoBar.Message("Redid action")
	h.Relocate()
	return true
}

func (h *BufPane) selectLines() int {
	if h.Cursor.HasSelection() {
		start := h.Cursor.CurSelection[0]
		end := h.Cursor.CurSelection[1]
		if start.GreaterThan(end) {
			start, end = end, start
		}
		if end.X == 0 {
			end = end.Move(-1, h.Buf)
		}

		h.Cursor.Deselect(true)
		h.Cursor.SetSelectionStart(buffer.Loc{0, start.Y})
		h.Cursor.SetSelectionEnd(buffer.Loc{0, end.Y + 1})
	} else {
		h.Cursor.SelectLine()
	}

	nlines := h.Cursor.CurSelection[1].Y - h.Cursor.CurSelection[0].Y
	if nlines == 0 && h.Cursor.HasSelection() {
		// selected last line and it is not empty
		nlines++
	}
	return nlines
}

// Copy the selection to the system clipboard
func (h *BufPane) Copy() bool {
	if !h.Cursor.HasSelection() {
		return false
	}
	h.Cursor.CopySelection(clipboard.ClipboardReg)
	h.freshClip = false
	InfoBar.Message("Copied selection")
	h.Relocate()
	return true
}

// CopyLine copies the current line to the clipboard. If there is a selection,
// CopyLine copies all the lines that are (fully or partially) in the selection.
func (h *BufPane) CopyLine() bool {
	origLoc := h.Cursor.Loc
	origLastVisualX := h.Cursor.LastVisualX
	origLastWrappedVisualX := h.Cursor.LastWrappedVisualX
	origSelection := h.Cursor.CurSelection

	nlines := h.selectLines()
	if nlines == 0 {
		return false
	}
	h.Cursor.CopySelection(clipboard.ClipboardReg)
	h.freshClip = false
	if nlines > 1 {
		InfoBar.Message(fmt.Sprintf("Copied %d lines", nlines))
	} else {
		InfoBar.Message("Copied line")
	}

	h.Cursor.Loc = origLoc
	h.Cursor.LastVisualX = origLastVisualX
	h.Cursor.LastWrappedVisualX = origLastWrappedVisualX
	h.Cursor.CurSelection = origSelection
	h.Relocate()
	return true
}

// Cut the selection to the system clipboard
func (h *BufPane) Cut() bool {
	if !h.Cursor.HasSelection() {
		return false
	}
	h.Cursor.CopySelection(clipboard.ClipboardReg)
	h.Cursor.DeleteSelection()
	h.Cursor.ResetSelection()
	h.freshClip = false
	InfoBar.Message("Cut selection")

	h.Relocate()
	return true
}

// CutLine cuts the current line to the clipboard. If there is a selection,
// CutLine cuts all the lines that are (fully or partially) in the selection.
func (h *BufPane) CutLine() bool {
	nlines := h.selectLines()
	if nlines == 0 {
		return false
	}
	totalLines := nlines
	if h.freshClip {
		if clip, err := clipboard.Read(clipboard.ClipboardReg); err != nil {
			InfoBar.Error(err)
			return false
		} else {
			clipboard.WriteMulti(clip+string(h.Cursor.GetSelection()), clipboard.ClipboardReg, h.Cursor.Num, h.Buf.NumCursors())
			totalLines = strings.Count(clip, "\n") + nlines
		}
	} else {
		h.Cursor.CopySelection(clipboard.ClipboardReg)
	}
	h.freshClip = true
	h.Cursor.DeleteSelection()
	h.Cursor.ResetSelection()
	h.Cursor.StoreVisualX()
	if totalLines > 1 {
		InfoBar.Message(fmt.Sprintf("Cut %d lines", totalLines))
	} else {
		InfoBar.Message("Cut line")
	}
	h.Relocate()
	return true
}

// Duplicate the selection
func (h *BufPane) Duplicate() bool {
	if !h.Cursor.HasSelection() {
		return false
	}
	h.Buf.Insert(h.Cursor.CurSelection[1], string(h.Cursor.GetSelection()))
	InfoBar.Message("Duplicated selection")
	h.Relocate()
	return true
}

// DuplicateLine duplicates the current line. If there is a selection, DuplicateLine
// duplicates all the lines that are (fully or partially) in the selection.
func (h *BufPane) DuplicateLine() bool {
	if h.Cursor.HasSelection() {
		origLoc := h.Cursor.Loc
		origLastVisualX := h.Cursor.LastVisualX
		origLastWrappedVisualX := h.Cursor.LastWrappedVisualX
		origSelection := h.Cursor.CurSelection

		start := h.Cursor.CurSelection[0]
		end := h.Cursor.CurSelection[1]
		if start.GreaterThan(end) {
			start, end = end, start
		}
		if end.X == 0 {
			end = end.Move(-1, h.Buf)
		}

		h.Cursor.Deselect(true)
		h.Cursor.Loc = end
		h.Cursor.End()
		for y := start.Y; y <= end.Y; y++ {
			h.Buf.Insert(h.Cursor.Loc, "\n"+string(h.Buf.LineBytes(y)))
		}

		h.Cursor.Loc = origLoc
		h.Cursor.LastVisualX = origLastVisualX
		h.Cursor.LastWrappedVisualX = origLastWrappedVisualX
		h.Cursor.CurSelection = origSelection

		if start.Y < end.Y {
			InfoBar.Message(fmt.Sprintf("Duplicated %d lines", end.Y-start.Y+1))
		} else {
			InfoBar.Message("Duplicated line")
		}
	} else {
		h.Cursor.End()
		h.Buf.Insert(h.Cursor.Loc, "\n"+string(h.Buf.LineBytes(h.Cursor.Y)))
		InfoBar.Message("Duplicated line")
	}
	h.Relocate()
	return true
}

// DeleteLine deletes the current line. If there is a selection, DeleteLine
// deletes all the lines that are (fully or partially) in the selection.
func (h *BufPane) DeleteLine() bool {
	nlines := h.selectLines()
	if nlines == 0 {
		return false
	}
	h.Cursor.DeleteSelection()
	h.Cursor.ResetSelection()
	h.Cursor.StoreVisualX()
	if nlines > 1 {
		InfoBar.Message(fmt.Sprintf("Deleted %d lines", nlines))
	} else {
		InfoBar.Message("Deleted line")
	}
	h.Relocate()
	return true
}

// MoveLinesUp moves up the current line or selected lines if any
func (h *BufPane) MoveLinesUp() bool {
	if h.Cursor.HasSelection() {
		if h.Cursor.CurSelection[0].Y == 0 {
			InfoBar.Message("Cannot move further up")
			return false
		}
		start := h.Cursor.CurSelection[0].Y
		end := h.Cursor.CurSelection[1].Y
		sel := 1
		if start > end {
			end, start = start, end
			sel = 0
		}

		compensate := false
		if h.Cursor.CurSelection[sel].X != 0 {
			end++
		} else {
			compensate = true
		}

		h.Buf.MoveLinesUp(
			start,
			end,
		)
		if compensate {
			h.Cursor.CurSelection[sel].Y -= 1
		}
	} else {
		if h.Cursor.Loc.Y == 0 {
			InfoBar.Message("Cannot move further up")
			return false
		}
		h.Buf.MoveLinesUp(
			h.Cursor.Loc.Y,
			h.Cursor.Loc.Y+1,
		)
	}

	h.Relocate()
	return true
}

// MoveLinesDown moves down the current line or selected lines if any
func (h *BufPane) MoveLinesDown() bool {
	if h.Cursor.HasSelection() {
		if h.Cursor.CurSelection[1].Y >= h.Buf.LinesNum() {
			InfoBar.Message("Cannot move further down")
			return false
		}
		start := h.Cursor.CurSelection[0].Y
		end := h.Cursor.CurSelection[1].Y
		sel := 1
		if start > end {
			end, start = start, end
			sel = 0
		}

		if h.Cursor.CurSelection[sel].X != 0 {
			end++
		}

		h.Buf.MoveLinesDown(
			start,
			end,
		)
	} else {
		if h.Cursor.Loc.Y >= h.Buf.LinesNum()-1 {
			InfoBar.Message("Cannot move further down")
			return false
		}
		h.Buf.MoveLinesDown(
			h.Cursor.Loc.Y,
			h.Cursor.Loc.Y+1,
		)
	}

	h.Relocate()
	return true
}

// Paste whatever is in the system clipboard into the buffer
// Delete and paste if the user has a selection
func (h *BufPane) Paste() bool {
	clip, err := clipboard.ReadMulti(clipboard.ClipboardReg, h.Cursor.Num, h.Buf.NumCursors())
	if err != nil {
		InfoBar.Error(err)
	} else {
		h.paste(clip)
	}
	h.Relocate()
	return true
}

// PastePrimary pastes from the primary clipboard (only use on linux)
func (h *BufPane) PastePrimary() bool {
	clip, err := clipboard.ReadMulti(clipboard.PrimaryReg, h.Cursor.Num, h.Buf.NumCursors())
	if err != nil {
		InfoBar.Error(err)
	} else {
		h.paste(clip)
	}
	h.Relocate()
	return true
}

func (h *BufPane) paste(clip string) {
	if h.Buf.Settings["smartpaste"].(bool) {
		if h.Cursor.X > 0 {
			leadingPasteWS := string(util.GetLeadingWhitespace([]byte(clip)))
			if leadingPasteWS != " " && strings.Contains(clip, "\n"+leadingPasteWS) {
				leadingWS := string(util.GetLeadingWhitespace(h.Buf.LineBytes(h.Cursor.Y)))
				clip = strings.TrimPrefix(clip, leadingPasteWS)
				clip = strings.ReplaceAll(clip, "\n"+leadingPasteWS, "\n"+leadingWS)
			}
		}
	}

	if h.Cursor.HasSelection() {
		h.Cursor.DeleteSelection()
		h.Cursor.ResetSelection()
	}

	h.Buf.Insert(h.Cursor.Loc, clip)
	// h.Cursor.Loc = h.Cursor.Loc.Move(Count(clip), h.Buf)
	h.freshClip = false
	InfoBar.Message("Pasted clipboard")
}

// JumpToMatchingBrace moves the cursor to the matching brace if it is
// currently on a brace
func (h *BufPane) JumpToMatchingBrace() bool {
	matchingBrace, left, found := h.Buf.FindMatchingBrace(h.Cursor.Loc)
	if found {
		if h.Buf.Settings["matchbraceleft"].(bool) {
			if left {
				h.Cursor.GotoLoc(matchingBrace)
			} else {
				h.Cursor.GotoLoc(matchingBrace.Move(1, h.Buf))
			}
		} else {
			h.Cursor.GotoLoc(matchingBrace)
		}
		h.Relocate()
		return true
	}
	return false
}

// SelectAll selects the entire buffer
func (h *BufPane) SelectAll() bool {
	h.Cursor.SetSelectionStart(h.Buf.Start())
	h.Cursor.SetSelectionEnd(h.Buf.End())
	// Put the cursor at the beginning
	h.Cursor.X = 0
	h.Cursor.Y = 0
	h.Relocate()
	return true
}

// OpenFile opens a new file in the buffer
func (h *BufPane) OpenFile() bool {
	InfoBar.Prompt("> ", "open ", "Open", nil, func(resp string, canceled bool) {
		if !canceled {
			h.HandleCommand(resp)
		}
	})
	return true
}

// JumpLine asks the user to enter a line number to jump to
func (h *BufPane) JumpLine() bool {
	InfoBar.Prompt("> ", "goto ", "Command", nil, func(resp string, canceled bool) {
		if !canceled {
			h.HandleCommand(resp)
		}
	})
	return true
}

// Start moves the viewport to the start of the buffer
func (h *BufPane) Start() bool {
	v := h.GetView()
	v.StartLine = display.SLoc{0, 0}
	h.SetView(v)
	return true
}

// End moves the viewport to the end of the buffer
func (h *BufPane) End() bool {
	v := h.GetView()
	v.StartLine = h.Scroll(h.SLocFromLoc(h.Buf.End()), -h.BufView().Height+1)
	h.SetView(v)
	return true
}

// PageUp scrolls the view up a page
func (h *BufPane) PageUp() bool {
	pageOverlap := int(h.Buf.Settings["pageoverlap"].(float64))
	h.ScrollUp(h.BufView().Height - pageOverlap)
	return true
}

// PageDown scrolls the view down a page
func (h *BufPane) PageDown() bool {
	pageOverlap := int(h.Buf.Settings["pageoverlap"].(float64))
	h.ScrollDown(h.BufView().Height - pageOverlap)
	h.ScrollAdjust()
	return true
}

// SelectPageUp selects up one page
func (h *BufPane) SelectPageUp() bool {
	pageOverlap := int(h.Buf.Settings["pageoverlap"].(float64))
	scrollAmount := h.BufView().Height - pageOverlap
	if !h.Cursor.HasSelection() {
		h.Cursor.OrigSelection[0] = h.Cursor.Loc
	}
	h.MoveCursorUp(scrollAmount)
	h.Cursor.SelectTo(h.Cursor.Loc)
	if h.Cursor.Num == 0 {
		h.ScrollUp(scrollAmount)
	}
	h.Relocate()
	return true
}

// SelectPageDown selects down one page
func (h *BufPane) SelectPageDown() bool {
	pageOverlap := int(h.Buf.Settings["pageoverlap"].(float64))
	scrollAmount := h.BufView().Height - pageOverlap
	if !h.Cursor.HasSelection() {
		h.Cursor.OrigSelection[0] = h.Cursor.Loc
	}
	h.MoveCursorDown(scrollAmount)
	h.Cursor.SelectTo(h.Cursor.Loc)
	if h.Cursor.Num == 0 && !h.ScrollReachedEnd() {
		h.ScrollDown(scrollAmount)
		h.ScrollAdjust()
	}
	h.Relocate()
	return true
}

// CursorPageUp places the cursor a page up,
// moving the view to keep cursor at the same relative position in the view
func (h *BufPane) CursorPageUp() bool {
	h.Cursor.Deselect(true)
	pageOverlap := int(h.Buf.Settings["pageoverlap"].(float64))
	scrollAmount := h.BufView().Height - pageOverlap
	h.MoveCursorUp(scrollAmount)
	if h.Cursor.Num == 0 {
		h.ScrollUp(scrollAmount)
	}
	h.Relocate()
	return true
}

// CursorPageDown places the cursor a page down,
// moving the view to keep cursor at the same relative position in the view
func (h *BufPane) CursorPageDown() bool {
	selectionEndNewline := h.Cursor.HasSelection() && h.Cursor.CurSelection[1].X == 0
	h.Cursor.Deselect(false)
	pageOverlap := int(h.Buf.Settings["pageoverlap"].(float64))
	scrollAmount := h.BufView().Height - pageOverlap
	if selectionEndNewline {
		scrollAmount--
	}
	h.MoveCursorDown(scrollAmount)
	if h.Cursor.Num == 0 && !h.ScrollReachedEnd() {
		h.ScrollDown(scrollAmount)
		h.ScrollAdjust()
	}
	if selectionEndNewline {
		h.Cursor.Start()
	}
	h.Relocate()
	return true
}

// HalfPageUp scrolls the view up half a page
func (h *BufPane) HalfPageUp() bool {
	h.ScrollUp(h.BufView().Height / 2)
	return true
}

// HalfPageDown scrolls the view down half a page
func (h *BufPane) HalfPageDown() bool {
	h.ScrollDown(h.BufView().Height / 2)
	h.ScrollAdjust()
	return true
}

// ToggleDiffGutter turns the diff gutter off and on
func (h *BufPane) ToggleDiffGutter() bool {
	diffgutter := !h.Buf.Settings["diffgutter"].(bool)
	h.Buf.SetOptionNative("diffgutter", diffgutter)
	if diffgutter {
		h.Buf.UpdateDiff()
		InfoBar.Message("Enabled diff gutter")
	} else {
		InfoBar.Message("Disabled diff gutter")
	}
	return true
}

// ToggleRuler turns line numbers off and on
func (h *BufPane) ToggleRuler() bool {
	ruler := !h.Buf.Settings["ruler"].(bool)
	h.Buf.SetOptionNative("ruler", ruler)
	if ruler {
		InfoBar.Message("Enabled ruler")
	} else {
		InfoBar.Message("Disabled ruler")
	}
	return true
}

// ClearStatus clears the infobar. It is an alias for ClearInfo.
func (h *BufPane) ClearStatus() bool {
	return h.ClearInfo()
}

// ToggleHelp toggles the help screen
func (h *BufPane) ToggleHelp() bool {
	if h.Buf.Type == buffer.BTHelp {
		h.Quit()
	} else {
		hsplit := config.GlobalSettings["helpsplit"] == "hsplit"
		h.openHelp("help", hsplit, false)
	}
	return true
}

// ToggleKeyMenu toggles the keymenu option and resizes all tabs
func (h *BufPane) ToggleKeyMenu() bool {
	config.GlobalSettings["keymenu"] = !config.GetGlobalOption("keymenu").(bool)
	Tabs.Resize()
	return true
}

// ShellMode opens a terminal to run a shell command
func (h *BufPane) ShellMode() bool {
	InfoBar.Prompt("$ ", "", "Shell", nil, func(resp string, canceled bool) {
		if !canceled {
			// The true here is for openTerm to make the command interactive
			shell.RunInteractiveShell(resp, true, false)
		}
	})

	return true
}

// CommandMode lets the user enter a command
func (h *BufPane) CommandMode() bool {
	InfoBar.Prompt("> ", "", "Command", nil, func(resp string, canceled bool) {
		if !canceled {
			h.HandleCommand(resp)
		}
	})
	return true
}

// ToggleOverwriteMode lets the user toggle the text overwrite mode
func (h *BufPane) ToggleOverwriteMode() bool {
	h.Buf.OverwriteMode = !h.Buf.OverwriteMode
	return true
}

// Escape leaves current mode
func (h *BufPane) Escape() bool {
	return true
}

// Deselect deselects on the current cursor
func (h *BufPane) Deselect() bool {
	if !h.Cursor.HasSelection() {
		return false
	}
	h.Cursor.Deselect(true)
	return true
}

// ClearInfo clears the infobar
func (h *BufPane) ClearInfo() bool {
	if InfoBar.Msg == "" {
		return false
	}
	InfoBar.Message("")
	return true
}

// ForceQuit closes the current tab or view even if there are unsaved changes
// (no prompt)
func (h *BufPane) ForceQuit() bool {
	h.Buf.Close()
	if len(MainTab().Panes) > 1 {
		h.Unsplit()
	} else if len(Tabs.List) > 1 {
		Tabs.RemoveTab(h.splitID)
	} else {
		screen.Screen.Fini()
		InfoBar.Close()
		runtime.Goexit()
	}
	return true
}

// closePrompt displays a prompt to save the buffer before closing it to proceed
// with a different action or command
func (h *BufPane) closePrompt(action string, callback func()) {
	InfoBar.YNPrompt("Save changes to "+h.Buf.GetName()+" before closing? (y,n,esc)", func(yes, canceled bool) {
		if !canceled && !yes {
			callback()
		} else if !canceled && yes {
			h.SaveCB(action, callback)
		}
	})
}

// Quit this will close the current tab or view that is open
func (h *BufPane) Quit() bool {
	if h.Buf.Modified() && !h.Buf.Shared() {
		if config.GlobalSettings["autosave"].(float64) > 0 && h.Buf.Path != "" {
			// autosave on means we automatically save when quitting
			h.SaveCB("Quit", func() {
				h.ForceQuit()
			})
		} else {
			h.closePrompt("Quit", func() {
				h.ForceQuit()
			})
		}
	} else {
		h.ForceQuit()
	}
	return true
}

// QuitAll quits the whole editor; all splits and tabs
func (h *BufPane) QuitAll() bool {
	anyModified := false
	for _, b := range buffer.OpenBuffers {
		if b.Modified() {
			anyModified = true
			break
		}
	}

	quit := func() {
		buffer.CloseOpenBuffers()
		screen.Screen.Fini()
		InfoBar.Close()
		runtime.Goexit()
	}

	if anyModified {
		InfoBar.YNPrompt("Quit micro? (all open buffers will be closed without saving)", func(yes, canceled bool) {
			if !canceled && yes {
				quit()
			}
		})
	} else {
		quit()
	}

	return true
}

// AddTab adds a new tab with an empty buffer
func (h *BufPane) AddTab() bool {
	width, height := screen.Screen.Size()
	iOffset := config.GetInfoBarOffset()
	b := buffer.NewBufferFromString("", "", buffer.BTDefault)
	tp := NewTabFromBuffer(0, 0, width, height-iOffset, b)
	Tabs.AddTab(tp)
	Tabs.SetActive(len(Tabs.List) - 1)

	return true
}

// PreviousTab switches to the previous tab in the tab list
func (h *BufPane) PreviousTab() bool {
	if Tabs.Active() == 0 {
		return false
	}
	Tabs.SetActive(Tabs.Active() - 1)
	return true
}

// NextTab switches to the next tab in the tab list
func (h *BufPane) NextTab() bool {
	if Tabs.Active() == len(Tabs.List)-1 {
		return false
	}
	Tabs.SetActive(Tabs.Active() + 1)
	return true
}

// FirstTab switches to the first tab in the tab list
func (h *BufPane) FirstTab() bool {
	if Tabs.Active() == 0 {
		return false
	}
	Tabs.SetActive(0)
	return true
}

// LastTab switches to the last tab in the tab list
func (h *BufPane) LastTab() bool {
	lastTabIndex := len(Tabs.List) - 1
	if Tabs.Active() == lastTabIndex {
		return false
	}
	Tabs.SetActive(lastTabIndex)
	return true
}

// VSplitAction opens an empty vertical split
func (h *BufPane) VSplitAction() bool {
	h.VSplitBuf(buffer.NewBufferFromString("", "", buffer.BTDefault))

	return true
}

// HSplitAction opens an empty horizontal split
func (h *BufPane) HSplitAction() bool {
	h.HSplitBuf(buffer.NewBufferFromString("", "", buffer.BTDefault))

	return true
}

// Unsplit closes all splits in the current tab except the active one
func (h *BufPane) Unsplit() bool {
	tab := h.tab
	n := tab.GetNode(h.splitID)
	ok := n.Unsplit()
	if ok {
		tab.RemovePane(tab.GetPane(h.splitID))
		tab.Resize()
		tab.SetActive(len(tab.Panes) - 1)

		return true
	}
	return false
}

// NextSplit changes the view to the next split
func (h *BufPane) NextSplit() bool {
	if h.tab.active == len(h.tab.Panes)-1 {
		return false
	}
	h.tab.SetActive(h.tab.active + 1)
	return true
}

// PreviousSplit changes the view to the previous split
func (h *BufPane) PreviousSplit() bool {
	if h.tab.active == 0 {
		return false
	}
	h.tab.SetActive(h.tab.active - 1)
	return true
}

// FirstSplit changes the view to the first split
func (h *BufPane) FirstSplit() bool {
	if h.tab.active == 0 {
		return false
	}
	h.tab.SetActive(0)
	return true
}

// LastSplit changes the view to the last split
func (h *BufPane) LastSplit() bool {
	lastPaneIdx := len(h.tab.Panes) - 1
	if h.tab.active == lastPaneIdx {
		return false
	}
	h.tab.SetActive(lastPaneIdx)
	return true
}

var curmacro []interface{}
var recordingMacro bool

// ToggleMacro toggles recording of a macro
func (h *BufPane) ToggleMacro() bool {
	recordingMacro = !recordingMacro
	if recordingMacro {
		curmacro = []interface{}{}
		InfoBar.Message("Recording")
	} else {
		InfoBar.Message("Stopped recording")
	}
	h.Relocate()
	return true
}

// PlayMacro plays back the most recently recorded macro
func (h *BufPane) PlayMacro() bool {
	if recordingMacro {
		return false
	}
	for _, action := range curmacro {
		switch t := action.(type) {
		case rune:
			h.DoRuneInsert(t)
		case BufKeyAction:
			t(h)
		}
	}
	h.Relocate()
	return true
}

// SpawnMultiCursor creates a new multiple cursor at the next occurrence of the current selection or current word
func (h *BufPane) SpawnMultiCursor() bool {
	spawner := h.Buf.GetCursor(h.Buf.NumCursors() - 1)
	if !spawner.HasSelection() {
		spawner.SelectWord()
		h.multiWord = true
		h.Relocate()
		return true
	}

	sel := spawner.GetSelection()
	searchStart := spawner.CurSelection[1]

	search := string(sel)
	search = regexp.QuoteMeta(search)
	if h.multiWord {
		search = "\\b" + search + "\\b"
	}
	match, found, err := h.Buf.FindNext(search, h.Buf.Start(), h.Buf.End(), searchStart, true, true)
	if err != nil {
		InfoBar.Error(err)
	}
	if found {
		c := buffer.NewCursor(h.Buf, buffer.Loc{})
		c.SetSelectionStart(match[0])
		c.SetSelectionEnd(match[1])
		c.OrigSelection[0] = c.CurSelection[0]
		c.OrigSelection[1] = c.CurSelection[1]
		c.Loc = c.CurSelection[1]

		h.Buf.AddCursor(c)
		h.Buf.SetCurCursor(h.Buf.NumCursors() - 1)
		h.Buf.MergeCursors()
	} else {
		InfoBar.Message("No matches found")
	}

	h.Relocate()
	return true
}

// SpawnCursorAtLoc spawns a new cursor at a location and merges the cursors
func (h *BufPane) SpawnCursorAtLoc(loc buffer.Loc) *buffer.Cursor {
	c := buffer.NewCursor(h.Buf, loc)
	h.Buf.AddCursor(c)
	h.Buf.MergeCursors()
	return c
}

// SpawnMultiCursorUpN is not an action
func (h *BufPane) SpawnMultiCursorUpN(n int) bool {
	lastC := h.Buf.GetCursor(h.Buf.NumCursors() - 1)
	if n > 0 && lastC.Y == 0 {
		return false
	}
	if n < 0 && lastC.Y+1 == h.Buf.LinesNum() {
		return false
	}

	h.Buf.DeselectCursors()

	c := buffer.NewCursor(h.Buf, buffer.Loc{lastC.X, lastC.Y - n})
	c.LastVisualX = lastC.LastVisualX
	c.LastWrappedVisualX = lastC.LastWrappedVisualX
	c.X = c.GetCharPosInLine(h.Buf.LineBytes(c.Y), c.LastVisualX)
	c.Relocate()

	h.Buf.AddCursor(c)
	h.Buf.SetCurCursor(h.Buf.NumCursors() - 1)
	h.Buf.MergeCursors()

	h.Relocate()
	return true
}

// SpawnMultiCursorUp creates additional cursor, at the same X (if possible), one Y less.
func (h *BufPane) SpawnMultiCursorUp() bool {
	return h.SpawnMultiCursorUpN(1)
}

// SpawnMultiCursorDown creates additional cursor, at the same X (if possible), one Y more.
func (h *BufPane) SpawnMultiCursorDown() bool {
	return h.SpawnMultiCursorUpN(-1)
}

// SpawnMultiCursorSelect adds a cursor at the beginning of each line of a selection
func (h *BufPane) SpawnMultiCursorSelect() bool {
	// Avoid cases where multiple cursors already exist, that would create problems
	if h.Buf.NumCursors() > 1 {
		return false
	}

	var startLine int
	var endLine int

	a, b := h.Cursor.CurSelection[0].Y, h.Cursor.CurSelection[1].Y
	if a > b {
		startLine, endLine = b, a
	} else {
		startLine, endLine = a, b
	}

	if h.Cursor.HasSelection() {
		h.Cursor.ResetSelection()
		h.Cursor.GotoLoc(buffer.Loc{0, startLine})

		for i := startLine; i <= endLine; i++ {
			c := buffer.NewCursor(h.Buf, buffer.Loc{0, i})
			c.StoreVisualX()
			h.Buf.AddCursor(c)
		}
		h.Buf.MergeCursors()
	} else {
		return false
	}
	InfoBar.Message("Added cursors from selection")
	return true
}

// MouseMultiCursor is a mouse action which puts a new cursor at the mouse position,
// or removes a cursor if it is already there
func (h *BufPane) MouseMultiCursor(e *tcell.EventMouse) bool {
	b := h.Buf
	mx, my := e.Position()
	// ignore click on the status line
	if my >= h.BufView().Y+h.BufView().Height {
		return false
	}
	mouseLoc := h.LocFromVisual(buffer.Loc{X: mx, Y: my})

	if h.Buf.NumCursors() > 1 {
		cursors := h.Buf.GetCursors()
		for _, c := range cursors {
			if c.Loc == mouseLoc {
				h.Buf.RemoveCursor(c.Num)
				return true
			}
		}
	}

	c := buffer.NewCursor(b, mouseLoc)
	b.AddCursor(c)
	b.MergeCursors()

	return true
}

func (h *BufPane) skipMultiCursor(forward bool) bool {
	lastC := h.Buf.GetCursor(h.Buf.NumCursors() - 1)
	if !lastC.HasSelection() {
		return false
	}
	sel := lastC.GetSelection()
	searchStart := lastC.CurSelection[1]
	if !forward {
		searchStart = lastC.CurSelection[0]
	}

	search := string(sel)
	search = regexp.QuoteMeta(search)
	if h.multiWord {
		search = "\\b" + search + "\\b"
	}

	match, found, err := h.Buf.FindNext(search, h.Buf.Start(), h.Buf.End(), searchStart, forward, true)
	if err != nil {
		InfoBar.Error(err)
	}
	if found {
		lastC.SetSelectionStart(match[0])
		lastC.SetSelectionEnd(match[1])
		lastC.OrigSelection[0] = lastC.CurSelection[0]
		lastC.OrigSelection[1] = lastC.CurSelection[1]
		lastC.Loc = lastC.CurSelection[1]

		h.Buf.MergeCursors()
		h.Buf.SetCurCursor(h.Buf.NumCursors() - 1)
	} else {
		InfoBar.Message("No matches found")
	}
	h.Relocate()
	return true
}

// SkipMultiCursor moves the current multiple cursor to the next available position
func (h *BufPane) SkipMultiCursor() bool {
	return h.skipMultiCursor(true)
}

// SkipMultiCursorBack moves the current multiple cursor to the previous available position
func (h *BufPane) SkipMultiCursorBack() bool {
	return h.skipMultiCursor(false)
}

// RemoveMultiCursor removes the latest multiple cursor
func (h *BufPane) RemoveMultiCursor() bool {
	if h.Buf.NumCursors() > 1 {
		h.Buf.RemoveCursor(h.Buf.NumCursors() - 1)
		h.Buf.SetCurCursor(h.Buf.NumCursors() - 1)
		h.Buf.UpdateCursors()
	} else if h.multiWord {
		h.multiWord = false
		h.Cursor.Deselect(true)
	} else {
		return false
	}
	h.Relocate()
	return true
}

// RemoveAllMultiCursors removes all cursors except the base cursor
func (h *BufPane) RemoveAllMultiCursors() bool {
	if h.Buf.NumCursors() > 1 || h.multiWord {
		h.Buf.ClearCursors()
		h.multiWord = false
	} else {
		return false
	}
	h.Relocate()
	return true
}

// None is an action that does nothing
func (h *BufPane) None() bool {
	return true
}<|MERGE_RESOLUTION|>--- conflicted
+++ resolved
@@ -914,7 +914,6 @@
 		return false
 	}
 
-<<<<<<< HEAD
 	prevSuggestion := b.CycleAutocomplete(true)
 	for i := 0; i < b.NumCursors(); i++ {
 		if buffer.AutocompleteCursorCheck(b.GetCursor(i)) {
@@ -923,24 +922,6 @@
 	}
 
 	return true
-=======
-	if b.HasSuggestions {
-		b.CycleAutocomplete(true)
-		return true
-	}
-
-	if h.Cursor.X == 0 {
-		return false
-	}
-	r := h.Cursor.RuneUnder(h.Cursor.X)
-	prev := h.Cursor.RuneUnder(h.Cursor.X - 1)
-	if !util.IsAutocomplete(prev) || util.IsWordChar(r) {
-		// don't autocomplete if cursor is within a word
-		return false
-	}
-
-	return b.Autocomplete(buffer.BufferComplete)
->>>>>>> 98ff79db
 }
 
 // CycleAutocompleteBack cycles back in the autocomplete suggestion list
