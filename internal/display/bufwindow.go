--- conflicted
+++ resolved
@@ -521,8 +521,7 @@
 		bloc.X = bslice
 
 		draw := func(r rune, combc []rune, style tcell.Style, showcursor bool) {
-<<<<<<< HEAD
-			if nColsBeforeStart <= 0 {
+			if nColsBeforeStart <= 0 && vloc.Y >= 0 {
 				if w.Buf.HighlightSearch && w.Buf.SearchMatch(bloc) {
 					style = config.DefStyle.Reverse(true)
 					if s, ok := config.Colorscheme["hlsearch"]; ok {
@@ -530,9 +529,6 @@
 					}
 				}
 
-=======
-			if nColsBeforeStart <= 0 && vloc.Y >= 0 {
->>>>>>> f1aaa307
 				_, origBg, _ := style.Decompose()
 				_, defBg, _ := config.DefStyle.Decompose()
 
