--- conflicted
+++ resolved
@@ -481,36 +481,18 @@
 
 		draw := func(r rune, combc []rune, style tcell.Style, highlight bool, showcursor bool) {
 			if nColsBeforeStart <= 0 && vloc.Y >= 0 {
-<<<<<<< HEAD
-				if w.Buf.HighlightSearch && w.Buf.SearchMatch(bloc) {
-					style = config.DefStyle.Reverse(true)
-					if s, ok := config.Colorscheme["hlsearch"]; ok {
-						style = s
-					}
-				}
-
-				_, origBg, _ := style.Decompose()
-				_, defBg, _ := config.DefStyle.Decompose()
-
-				// syntax or hlsearch highlighting with non-default background takes precedence
-				// over cursor-line and color-column
-				dontOverrideBackground := origBg != defBg
-
-				for _, c := range cursors {
-					if c.HasSelection() &&
-						(bloc.GreaterEqual(c.CurSelection[0]) && bloc.LessThan(c.CurSelection[1]) ||
-							bloc.LessThan(c.CurSelection[0]) && bloc.GreaterEqual(c.CurSelection[1])) {
-						// The current character is selected
+				if highlight {
+					if w.Buf.HighlightSearch && w.Buf.SearchMatch(bloc) {
 						style = config.DefStyle.Reverse(true)
-
-						if s, ok := config.Colorscheme["selection"]; ok {
+						if s, ok := config.Colorscheme["hlsearch"]; ok {
 							style = s
-=======
-				if highlight {
+						}
+					}
+
 					_, origBg, _ := style.Decompose()
 					_, defBg, _ := config.DefStyle.Decompose()
 
-					// syntax highlighting with non-default background takes precedence
+					// syntax or hlsearch highlighting with non-default background takes precedence
 					// over cursor-line and color-column
 					dontOverrideBackground := origBg != defBg
 
@@ -524,7 +506,6 @@
 							if s, ok := config.Colorscheme["selection"]; ok {
 								style = s
 							}
->>>>>>> 3d0b5db2
 						}
 
 						if b.Settings["cursorline"].(bool) && w.active && !dontOverrideBackground &&
