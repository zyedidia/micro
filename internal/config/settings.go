--- conflicted
+++ resolved
@@ -103,340 +103,6 @@
 // a list of settings that should only be globally modified and their
 // default values
 var DefaultGlobalOnlySettings = map[string]interface{}{
-	"autosave":       float64(0),
-	"clipboard":      "external",
-	"colorscheme":    "default",
-	"divchars":       "|-",
-	"divreverse":     true,
-	"fakecursor":     false,
-	"infobar":        true,
-	"keymenu":        false,
-	"mouse":          true,
-	"multiopen":      "tab",
-	"parsecursor":    false,
-	"paste":          false,
-	"pluginchannels": []string{"https://raw.githubusercontent.com/micro-editor/plugin-channel/master/channel.json"},
-	"pluginrepos":    []string{},
-	"savehistory":    true,
-	"scrollbarchar":  "|",
-	"sucmd":          "sudo",
-	"tabhighlight":   false,
-	"tabreverse":     true,
-	"xterm":          false,
-}
-
-// a list of settings that should never be globally modified
-var LocalSettings = []string{
-	"filetype",
-	"readonly",
-}
-
-var (
-	ErrInvalidOption = errors.New("Invalid option")
-	ErrInvalidValue  = errors.New("Invalid value")
-
-	// The options that the user can set
-	GlobalSettings map[string]interface{}
-
-	// This is the raw parsed json
-	parsedSettings     map[string]interface{}
-	settingsParseError bool
-
-	// ModifiedSettings is a map of settings which should be written to disk
-	// because they have been modified by the user in this session
-	ModifiedSettings map[string]bool
-
-	// VolatileSettings is a map of settings which should not be written to disk
-	// because they have been temporarily set for this session only
-	VolatileSettings map[string]bool
-)
-
-func init() {
-	ModifiedSettings = make(map[string]bool)
-	VolatileSettings = make(map[string]bool)
-}
-
-func validateParsedSettings() error {
-	var err error
-	defaults := DefaultAllSettings()
-	for k, v := range parsedSettings {
-		if strings.HasPrefix(reflect.TypeOf(v).String(), "map") {
-			if strings.HasPrefix(k, "ft:") {
-				for k1, v1 := range v.(map[string]interface{}) {
-					if _, ok := defaults[k1]; ok {
-						if e := verifySetting(k1, v1, defaults[k1]); e != nil {
-							err = e
-							parsedSettings[k].(map[string]interface{})[k1] = defaults[k1]
-							continue
-						}
-					}
-				}
-			} else {
-				if _, e := glob.Compile(k); e != nil {
-					err = errors.New("Error with glob setting " + k + ": " + e.Error())
-					delete(parsedSettings, k)
-					continue
-				}
-				for k1, v1 := range v.(map[string]interface{}) {
-					if _, ok := defaults[k1]; ok {
-						if e := verifySetting(k1, v1, defaults[k1]); e != nil {
-							err = e
-							parsedSettings[k].(map[string]interface{})[k1] = defaults[k1]
-							continue
-						}
-					}
-				}
-			}
-			continue
-		}
-
-		if k == "autosave" {
-			// if autosave is a boolean convert it to float
-			s, ok := v.(bool)
-			if ok {
-				if s {
-					parsedSettings["autosave"] = 8.0
-				} else {
-					parsedSettings["autosave"] = 0.0
-				}
-			}
-			continue
-		}
-		if _, ok := defaults[k]; ok {
-			if e := verifySetting(k, v, defaults[k]); e != nil {
-				err = e
-				parsedSettings[k] = defaults[k]
-				continue
-			}
-		}
-	}
-	return err
-}
-
-func ReadSettings() error {
-	parsedSettings = make(map[string]interface{})
-	filename := filepath.Join(ConfigDir, "settings.json")
-	if _, e := os.Stat(filename); e == nil {
-		input, err := ioutil.ReadFile(filename)
-		if err != nil {
-			settingsParseError = true
-			return errors.New("Error reading settings.json file: " + err.Error())
-		}
-		if !strings.HasPrefix(string(input), "null") {
-			// Unmarshal the input into the parsed map
-			err = json5.Unmarshal(input, &parsedSettings)
-			if err != nil {
-				settingsParseError = true
-				return errors.New("Error reading settings.json: " + err.Error())
-			}
-			err = validateParsedSettings()
-			if err != nil {
-				return err
-			}
-		}
-	}
-	return nil
-}
-
-func ParsedSettings() map[string]interface{} {
-	s := make(map[string]interface{})
-	for k, v := range parsedSettings {
-		s[k] = v
-	}
-	return s
-}
-
-func verifySetting(option string, value interface{}, def interface{}) error {
-	var interfaceArr []interface{}
-	valType := reflect.TypeOf(value)
-	defType := reflect.TypeOf(def)
-	assignable := false
-
-	switch option {
-	case "pluginrepos", "pluginchannels":
-		assignable = valType.AssignableTo(reflect.TypeOf(interfaceArr))
-	default:
-		assignable = defType.AssignableTo(valType)
-	}
-	if !assignable {
-		return fmt.Errorf("Error: setting '%s' has incorrect type (%s), using default value: %v (%s)", option, valType, def, defType)
-	}
-
-	if err := OptionIsValid(option, value); err != nil {
-		return err
-	}
-
-	return nil
-}
-
-// InitGlobalSettings initializes the options map and sets all options to their default values
-// Must be called after ReadSettings
-func InitGlobalSettings() error {
-	var err error
-	GlobalSettings = DefaultAllSettings()
-
-	for k, v := range parsedSettings {
-		if !strings.HasPrefix(reflect.TypeOf(v).String(), "map") {
-			GlobalSettings[k] = v
-		}
-	}
-	return err
-}
-
-// InitLocalSettings scans the json in settings.json and sets the options locally based
-// on whether the filetype or path matches ft or glob local settings
-// Must be called after ReadSettings
-func InitLocalSettings(settings map[string]interface{}, path string) {
-	for k, v := range parsedSettings {
-		if strings.HasPrefix(reflect.TypeOf(v).String(), "map") {
-			if strings.HasPrefix(k, "ft:") {
-				if settings["filetype"].(string) == k[3:] {
-					for k1, v1 := range v.(map[string]interface{}) {
-						settings[k1] = v1
-					}
-				}
-			} else {
-				g, _ := glob.Compile(k)
-				if g.MatchString(path) {
-					for k1, v1 := range v.(map[string]interface{}) {
-						settings[k1] = v1
-					}
-				}
-			}
-		}
-	}
-}
-
-// WriteSettings writes the settings to the specified filename as JSON
-func WriteSettings(filename string) error {
-	if settingsParseError {
-		// Don't write settings if there was a parse error
-		// because this will delete the settings.json if it
-		// is invalid. Instead we should allow the user to fix
-		// it manually.
-		return nil
-	}
-
-	var err error
-	if _, e := os.Stat(ConfigDir); e == nil {
-		defaults := DefaultAllSettings()
-
-		// remove any options froms parsedSettings that have since been marked as default
-		for k, v := range parsedSettings {
-			if !strings.HasPrefix(reflect.TypeOf(v).String(), "map") {
-				cur, okcur := GlobalSettings[k]
-				_, vol := VolatileSettings[k]
-				if def, ok := defaults[k]; ok && okcur && !vol && reflect.DeepEqual(cur, def) {
-					delete(parsedSettings, k)
-				}
-			}
-		}
-
-		// add any options to parsedSettings that have since been marked as non-default
-		for k, v := range GlobalSettings {
-			if def, ok := defaults[k]; !ok || !reflect.DeepEqual(v, def) {
-				if _, wr := ModifiedSettings[k]; wr {
-					parsedSettings[k] = v
-				}
-			}
-		}
-
-		txt, _ := json.MarshalIndent(parsedSettings, "", "    ")
-		err = ioutil.WriteFile(filename, append(txt, '\n'), 0644)
-	}
-	return err
-}
-
-// OverwriteSettings writes the current settings to settings.json and
-// resets any user configuration of local settings present in settings.json
-func OverwriteSettings(filename string) error {
-	settings := make(map[string]interface{})
-
-	var err error
-	if _, e := os.Stat(ConfigDir); e == nil {
-		defaults := DefaultAllSettings()
-		for k, v := range GlobalSettings {
-			if def, ok := defaults[k]; !ok || !reflect.DeepEqual(v, def) {
-				if _, wr := ModifiedSettings[k]; wr {
-					settings[k] = v
-				}
-			}
-		}
-
-		txt, _ := json.MarshalIndent(settings, "", "    ")
-		err = ioutil.WriteFile(filename, append(txt, '\n'), 0644)
-	}
-	return err
-}
-
-// RegisterCommonOptionPlug creates a new option (called pl.name). This is meant to be called by plugins to add options.
-func RegisterCommonOptionPlug(pl string, name string, defaultvalue interface{}) error {
-	return RegisterCommonOption(pl+"."+name, defaultvalue)
-}
-
-// RegisterGlobalOptionPlug creates a new global-only option (named pl.name)
-func RegisterGlobalOptionPlug(pl string, name string, defaultvalue interface{}) error {
-	return RegisterGlobalOption(pl+"."+name, defaultvalue)
-}
-
-// RegisterCommonOption creates a new option
-func RegisterCommonOption(name string, defaultvalue interface{}) error {
-	if _, ok := GlobalSettings[name]; !ok {
-		GlobalSettings[name] = defaultvalue
-	}
-	defaultCommonSettings[name] = defaultvalue
-	return nil
-}
-
-// RegisterGlobalOption creates a new global-only option
-func RegisterGlobalOption(name string, defaultvalue interface{}) error {
-	if _, ok := GlobalSettings[name]; !ok {
-		GlobalSettings[name] = defaultvalue
-	}
-	DefaultGlobalOnlySettings[name] = defaultvalue
-	return nil
-}
-
-// GetGlobalOption returns the global value of the given option
-func GetGlobalOption(name string) interface{} {
-	return GlobalSettings[name]
-}
-
-func defaultFileFormat() string {
-	if runtime.GOOS == "windows" {
-		return "dos"
-	}
-	return "unix"
-}
-
-func GetInfoBarOffset() int {
-	offset := 0
-	if GetGlobalOption("infobar").(bool) {
-		offset++
-	}
-	if GetGlobalOption("keymenu").(bool) {
-		offset += 2
-	}
-	return offset
-}
-
-// DefaultCommonSettings returns a map of all common buffer settings
-// and their default values
-func DefaultCommonSettings() map[string]interface{} {
-	commonsettings := make(map[string]interface{})
-	for k, v := range defaultCommonSettings {
-		commonsettings[k] = v
-	}
-	return commonsettings
-}
-
-<<<<<<< HEAD
-// DefaultAllSettings returns a map of all common buffer & global-only settings
-// and their default values
-=======
-// a list of settings that should only be globally modified and their
-// default values
-var DefaultGlobalOnlySettings = map[string]interface{}{
 	"autosave":            float64(0),
 	"clipboard":           "external",
 	"colorscheme":         "default",
@@ -467,22 +133,307 @@
 	"readonly",
 }
 
-// DefaultGlobalSettings returns the default global settings for micro
-// Note that colorscheme is a global only option
-func DefaultGlobalSettings() map[string]interface{} {
-	globalsettings := make(map[string]interface{})
+var (
+	ErrInvalidOption = errors.New("Invalid option")
+	ErrInvalidValue  = errors.New("Invalid value")
+
+	// The options that the user can set
+	GlobalSettings map[string]interface{}
+
+	// This is the raw parsed json
+	parsedSettings     map[string]interface{}
+	settingsParseError bool
+
+	// ModifiedSettings is a map of settings which should be written to disk
+	// because they have been modified by the user in this session
+	ModifiedSettings map[string]bool
+
+	// VolatileSettings is a map of settings which should not be written to disk
+	// because they have been temporarily set for this session only
+	VolatileSettings map[string]bool
+)
+
+func init() {
+	ModifiedSettings = make(map[string]bool)
+	VolatileSettings = make(map[string]bool)
+}
+
+func validateParsedSettings() error {
+	var err error
+	defaults := DefaultAllSettings()
+	for k, v := range parsedSettings {
+		if strings.HasPrefix(reflect.TypeOf(v).String(), "map") {
+			if strings.HasPrefix(k, "ft:") {
+				for k1, v1 := range v.(map[string]interface{}) {
+					if _, ok := defaults[k1]; ok {
+						if e := verifySetting(k1, v1, defaults[k1]); e != nil {
+							err = e
+							parsedSettings[k].(map[string]interface{})[k1] = defaults[k1]
+							continue
+						}
+					}
+				}
+			} else {
+				if _, e := glob.Compile(k); e != nil {
+					err = errors.New("Error with glob setting " + k + ": " + e.Error())
+					delete(parsedSettings, k)
+					continue
+				}
+				for k1, v1 := range v.(map[string]interface{}) {
+					if _, ok := defaults[k1]; ok {
+						if e := verifySetting(k1, v1, defaults[k1]); e != nil {
+							err = e
+							parsedSettings[k].(map[string]interface{})[k1] = defaults[k1]
+							continue
+						}
+					}
+				}
+			}
+			continue
+		}
+
+		if k == "autosave" {
+			// if autosave is a boolean convert it to float
+			s, ok := v.(bool)
+			if ok {
+				if s {
+					parsedSettings["autosave"] = 8.0
+				} else {
+					parsedSettings["autosave"] = 0.0
+				}
+			}
+			continue
+		}
+		if _, ok := defaults[k]; ok {
+			if e := verifySetting(k, v, defaults[k]); e != nil {
+				err = e
+				parsedSettings[k] = defaults[k]
+				continue
+			}
+		}
+	}
+	return err
+}
+
+func ReadSettings() error {
+	parsedSettings = make(map[string]interface{})
+	filename := filepath.Join(ConfigDir, "settings.json")
+	if _, e := os.Stat(filename); e == nil {
+		input, err := ioutil.ReadFile(filename)
+		if err != nil {
+			settingsParseError = true
+			return errors.New("Error reading settings.json file: " + err.Error())
+		}
+		if !strings.HasPrefix(string(input), "null") {
+			// Unmarshal the input into the parsed map
+			err = json5.Unmarshal(input, &parsedSettings)
+			if err != nil {
+				settingsParseError = true
+				return errors.New("Error reading settings.json: " + err.Error())
+			}
+			err = validateParsedSettings()
+			if err != nil {
+				return err
+			}
+		}
+	}
+	return nil
+}
+
+func ParsedSettings() map[string]interface{} {
+	s := make(map[string]interface{})
+	for k, v := range parsedSettings {
+		s[k] = v
+	}
+	return s
+}
+
+func verifySetting(option string, value interface{}, def interface{}) error {
+	var interfaceArr []interface{}
+	valType := reflect.TypeOf(value)
+	defType := reflect.TypeOf(def)
+	assignable := false
+
+	switch option {
+	case "pluginrepos", "pluginchannels":
+		assignable = valType.AssignableTo(reflect.TypeOf(interfaceArr))
+	default:
+		assignable = defType.AssignableTo(valType)
+	}
+	if !assignable {
+		return fmt.Errorf("Error: setting '%s' has incorrect type (%s), using default value: %v (%s)", option, valType, def, defType)
+	}
+
+	if err := OptionIsValid(option, value); err != nil {
+		return err
+	}
+
+	return nil
+}
+
+// InitGlobalSettings initializes the options map and sets all options to their default values
+// Must be called after ReadSettings
+func InitGlobalSettings() error {
+	var err error
+	GlobalSettings = DefaultAllSettings()
+
+	for k, v := range parsedSettings {
+		if !strings.HasPrefix(reflect.TypeOf(v).String(), "map") {
+			GlobalSettings[k] = v
+		}
+	}
+	return err
+}
+
+// InitLocalSettings scans the json in settings.json and sets the options locally based
+// on whether the filetype or path matches ft or glob local settings
+// Must be called after ReadSettings
+func InitLocalSettings(settings map[string]interface{}, path string) {
+	for k, v := range parsedSettings {
+		if strings.HasPrefix(reflect.TypeOf(v).String(), "map") {
+			if strings.HasPrefix(k, "ft:") {
+				if settings["filetype"].(string) == k[3:] {
+					for k1, v1 := range v.(map[string]interface{}) {
+						settings[k1] = v1
+					}
+				}
+			} else {
+				g, _ := glob.Compile(k)
+				if g.MatchString(path) {
+					for k1, v1 := range v.(map[string]interface{}) {
+						settings[k1] = v1
+					}
+				}
+			}
+		}
+	}
+}
+
+// WriteSettings writes the settings to the specified filename as JSON
+func WriteSettings(filename string) error {
+	if settingsParseError {
+		// Don't write settings if there was a parse error
+		// because this will delete the settings.json if it
+		// is invalid. Instead we should allow the user to fix
+		// it manually.
+		return nil
+	}
+
+	var err error
+	if _, e := os.Stat(ConfigDir); e == nil {
+		defaults := DefaultAllSettings()
+
+		// remove any options froms parsedSettings that have since been marked as default
+		for k, v := range parsedSettings {
+			if !strings.HasPrefix(reflect.TypeOf(v).String(), "map") {
+				cur, okcur := GlobalSettings[k]
+				_, vol := VolatileSettings[k]
+				if def, ok := defaults[k]; ok && okcur && !vol && reflect.DeepEqual(cur, def) {
+					delete(parsedSettings, k)
+				}
+			}
+		}
+
+		// add any options to parsedSettings that have since been marked as non-default
+		for k, v := range GlobalSettings {
+			if def, ok := defaults[k]; !ok || !reflect.DeepEqual(v, def) {
+				if _, wr := ModifiedSettings[k]; wr {
+					parsedSettings[k] = v
+				}
+			}
+		}
+
+		txt, _ := json.MarshalIndent(parsedSettings, "", "    ")
+		err = ioutil.WriteFile(filename, append(txt, '\n'), 0644)
+	}
+	return err
+}
+
+// OverwriteSettings writes the current settings to settings.json and
+// resets any user configuration of local settings present in settings.json
+func OverwriteSettings(filename string) error {
+	settings := make(map[string]interface{})
+
+	var err error
+	if _, e := os.Stat(ConfigDir); e == nil {
+		defaults := DefaultAllSettings()
+		for k, v := range GlobalSettings {
+			if def, ok := defaults[k]; !ok || !reflect.DeepEqual(v, def) {
+				if _, wr := ModifiedSettings[k]; wr {
+					settings[k] = v
+				}
+			}
+		}
+
+		txt, _ := json.MarshalIndent(settings, "", "    ")
+		err = ioutil.WriteFile(filename, append(txt, '\n'), 0644)
+	}
+	return err
+}
+
+// RegisterCommonOptionPlug creates a new option (called pl.name). This is meant to be called by plugins to add options.
+func RegisterCommonOptionPlug(pl string, name string, defaultvalue interface{}) error {
+	return RegisterCommonOption(pl+"."+name, defaultvalue)
+}
+
+// RegisterGlobalOptionPlug creates a new global-only option (named pl.name)
+func RegisterGlobalOptionPlug(pl string, name string, defaultvalue interface{}) error {
+	return RegisterGlobalOption(pl+"."+name, defaultvalue)
+}
+
+// RegisterCommonOption creates a new option
+func RegisterCommonOption(name string, defaultvalue interface{}) error {
+	if _, ok := GlobalSettings[name]; !ok {
+		GlobalSettings[name] = defaultvalue
+	}
+	defaultCommonSettings[name] = defaultvalue
+	return nil
+}
+
+// RegisterGlobalOption creates a new global-only option
+func RegisterGlobalOption(name string, defaultvalue interface{}) error {
+	if _, ok := GlobalSettings[name]; !ok {
+		GlobalSettings[name] = defaultvalue
+	}
+	DefaultGlobalOnlySettings[name] = defaultvalue
+	return nil
+}
+
+// GetGlobalOption returns the global value of the given option
+func GetGlobalOption(name string) interface{} {
+	return GlobalSettings[name]
+}
+
+func defaultFileFormat() string {
+	if runtime.GOOS == "windows" {
+		return "dos"
+	}
+	return "unix"
+}
+
+func GetInfoBarOffset() int {
+	offset := 0
+	if GetGlobalOption("infobar").(bool) {
+		offset++
+	}
+	if GetGlobalOption("keymenu").(bool) {
+		offset += 2
+	}
+	return offset
+}
+
+// DefaultCommonSettings returns a map of all common buffer settings
+// and their default values
+func DefaultCommonSettings() map[string]interface{} {
+	commonsettings := make(map[string]interface{})
 	for k, v := range defaultCommonSettings {
-		globalsettings[k] = v
-	}
-	for k, v := range DefaultGlobalOnlySettings {
-		globalsettings[k] = v
-	}
-	return globalsettings
-}
-
-// DefaultAllSettings returns a map of all settings and their
-// default values (both common and global settings)
->>>>>>> aa55805f
+		commonsettings[k] = v
+	}
+	return commonsettings
+}
+
+// DefaultAllSettings returns a map of all common buffer & global-only settings
+// and their default values
 func DefaultAllSettings() map[string]interface{} {
 	allsettings := make(map[string]interface{})
 	for k, v := range defaultCommonSettings {
