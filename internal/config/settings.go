package config

import (
	"encoding/json"
	"errors"
	"fmt"
	"io/ioutil"
	"os"
	"path/filepath"
	"reflect"
	"strconv"
	"strings"

	"github.com/zyedidia/glob"
	"github.com/zyedidia/json5"
	"github.com/zyedidia/micro/v2/internal/util"
	"golang.org/x/text/encoding/htmlindex"
)

type optionValidator func(string, interface{}) error

var (
	ErrInvalidOption = errors.New("Invalid option")
	ErrInvalidValue  = errors.New("Invalid value")

	// The options that the user can set
	GlobalSettings map[string]interface{}

	// This is the raw parsed json
	parsedSettings     map[string]interface{}
	settingsParseError bool

	// ModifiedSettings is a map of settings which should be written to disk
	// because they have been modified by the user in this session
	ModifiedSettings map[string]bool
)

func init() {
	ModifiedSettings = make(map[string]bool)
	parsedSettings = make(map[string]interface{})
}

// Options with validators
var optionValidators = map[string]optionValidator{
	"autosave":     validateNonNegativeValue,
	"clipboard":    validateClipboard,
	"tabsize":      validatePositiveValue,
	"scrollmargin": validateNonNegativeValue,
	"scrollspeed":  validateNonNegativeValue,
	"colorscheme":  validateColorscheme,
	"colorcolumn":  validateNonNegativeValue,
	"fileformat":   validateLineEnding,
	"encoding":     validateEncoding,
	"multiopen":    validateMultiOpen,
}

func ReadSettings() error {
	filename := filepath.Join(ConfigDir, "settings.json")
	if _, e := os.Stat(filename); e == nil {
		input, err := ioutil.ReadFile(filename)
		if err != nil {
			settingsParseError = true
			return errors.New("Error reading settings.json file: " + err.Error())
		}
		if !strings.HasPrefix(string(input), "null") {
			// Unmarshal the input into the parsed map
			err = json5.Unmarshal(input, &parsedSettings)
			if err != nil {
				settingsParseError = true
				return errors.New("Error reading settings.json: " + err.Error())
			}

			// check if autosave is a boolean and convert it to float if so
			if v, ok := parsedSettings["autosave"]; ok {
				s, ok := v.(bool)
				if ok {
					if s {
						parsedSettings["autosave"] = 8.0
					} else {
						parsedSettings["autosave"] = 0.0
					}
				}
			}
		}
	}
	return nil
}

func verifySetting(option string, value reflect.Type, def reflect.Type) bool {
	var interfaceArr []interface{}
	switch option {
	case "pluginrepos", "pluginchannels":
		return value.AssignableTo(reflect.TypeOf(interfaceArr))
	default:
		return def.AssignableTo(value)
	}
}

// InitGlobalSettings initializes the options map and sets all options to their default values
// Must be called after ReadSettings
func InitGlobalSettings() error {
	var err error
	GlobalSettings = DefaultGlobalSettings()

	for k, v := range parsedSettings {
		if !strings.HasPrefix(reflect.TypeOf(v).String(), "map") {
			if _, ok := GlobalSettings[k]; ok && !verifySetting(k, reflect.TypeOf(v), reflect.TypeOf(GlobalSettings[k])) {
				err = fmt.Errorf("Global Error: setting '%s' has incorrect type (%s), using default value: %v (%s)", k, reflect.TypeOf(v), GlobalSettings[k], reflect.TypeOf(GlobalSettings[k]))
				continue
			}

			GlobalSettings[k] = v
		}
	}
	return err
}

// InitLocalSettings scans the json in settings.json and sets the options locally based
// on whether the filetype or path matches ft or glob local settings
// Must be called after ReadSettings
func InitLocalSettings(settings map[string]interface{}, path string) error {
	var parseError error
	for k, v := range parsedSettings {
		if strings.HasPrefix(reflect.TypeOf(v).String(), "map") {
			if strings.HasPrefix(k, "ft:") {
				if settings["filetype"].(string) == k[3:] {
					for k1, v1 := range v.(map[string]interface{}) {
						if _, ok := settings[k1]; ok && !verifySetting(k1, reflect.TypeOf(v1), reflect.TypeOf(settings[k1])) {
							parseError = fmt.Errorf("Error: setting '%s' has incorrect type (%s), using default value: %v (%s)", k, reflect.TypeOf(v1), settings[k1], reflect.TypeOf(settings[k1]))
							continue
						}
						settings[k1] = v1
					}
				}
			} else {
				g, err := glob.Compile(k)
				if err != nil {
					parseError = errors.New("Error with glob setting " + k + ": " + err.Error())
					continue
				}

				if g.MatchString(path) {
					for k1, v1 := range v.(map[string]interface{}) {
						if _, ok := settings[k1]; ok && !verifySetting(k1, reflect.TypeOf(v1), reflect.TypeOf(settings[k1])) {
							parseError = fmt.Errorf("Error: setting '%s' has incorrect type (%s), using default value: %v (%s)", k, reflect.TypeOf(v1), settings[k1], reflect.TypeOf(settings[k1]))
							continue
						}
						settings[k1] = v1
					}
				}
			}
		}
	}
	return parseError
}

// WriteSettings writes the settings to the specified filename as JSON
func WriteSettings(filename string) error {
	if settingsParseError {
		// Don't write settings if there was a parse error
		// because this will delete the settings.json if it
		// is invalid. Instead we should allow the user to fix
		// it manually.
		return nil
	}

	var err error
	if _, e := os.Stat(ConfigDir); e == nil {
		defaults := DefaultGlobalSettings()

		// remove any options froms parsedSettings that have since been marked as default
		for k, v := range parsedSettings {
			if !strings.HasPrefix(reflect.TypeOf(v).String(), "map") {
				cur, okcur := GlobalSettings[k]
				if def, ok := defaults[k]; ok && okcur && reflect.DeepEqual(cur, def) {
					delete(parsedSettings, k)
				}
			}
		}

		// add any options to parsedSettings that have since been marked as non-default
		for k, v := range GlobalSettings {
			if def, ok := defaults[k]; !ok || !reflect.DeepEqual(v, def) {
				if _, wr := ModifiedSettings[k]; wr {
					parsedSettings[k] = v
				}
			}
		}

		txt, _ := json.MarshalIndent(parsedSettings, "", "    ")
		err = ioutil.WriteFile(filename, append(txt, '\n'), 0644)
	}
	return err
}

// OverwriteSettings writes the current settings to settings.json and
// resets any user configuration of local settings present in settings.json
func OverwriteSettings(filename string) error {
	settings := make(map[string]interface{})

	var err error
	if _, e := os.Stat(ConfigDir); e == nil {
		defaults := DefaultGlobalSettings()
		for k, v := range GlobalSettings {
			if def, ok := defaults[k]; !ok || !reflect.DeepEqual(v, def) {
				if _, wr := ModifiedSettings[k]; wr {
					settings[k] = v
				}
			}
		}

		txt, _ := json.MarshalIndent(settings, "", "    ")
		err = ioutil.WriteFile(filename, append(txt, '\n'), 0644)
	}
	return err
}

// RegisterCommonOptionPlug creates a new option (called pl.name). This is meant to be called by plugins to add options.
func RegisterCommonOptionPlug(pl string, name string, defaultvalue interface{}) error {
	name = pl + "." + name
	if _, ok := GlobalSettings[name]; !ok {
		defaultCommonSettings[name] = defaultvalue
		GlobalSettings[name] = defaultvalue
		err := WriteSettings(filepath.Join(ConfigDir, "settings.json"))
		if err != nil {
			return errors.New("Error writing settings.json file: " + err.Error())
		}
	} else {
		defaultCommonSettings[name] = defaultvalue
	}
	return nil
}

// RegisterGlobalOptionPlug creates a new global-only option (named pl.name)
func RegisterGlobalOptionPlug(pl string, name string, defaultvalue interface{}) error {
	return RegisterGlobalOption(pl+"."+name, defaultvalue)
}

// RegisterCommonOption creates a new option
func RegisterCommonOption(name string, defaultvalue interface{}) error {
	if v, ok := GlobalSettings[name]; !ok {
		defaultCommonSettings[name] = defaultvalue
		GlobalSettings[name] = defaultvalue
		err := WriteSettings(filepath.Join(ConfigDir, "settings.json"))
		if err != nil {
			return errors.New("Error writing settings.json file: " + err.Error())
		}
	} else {
		defaultCommonSettings[name] = v
	}
	return nil
}

// RegisterGlobalOption creates a new global-only option
func RegisterGlobalOption(name string, defaultvalue interface{}) error {
	if v, ok := GlobalSettings[name]; !ok {
		DefaultGlobalOnlySettings[name] = defaultvalue
		GlobalSettings[name] = defaultvalue
		err := WriteSettings(filepath.Join(ConfigDir, "settings.json"))
		if err != nil {
			return errors.New("Error writing settings.json file: " + err.Error())
		}
	} else {
		DefaultGlobalOnlySettings[name] = v
	}
	return nil
}

// GetGlobalOption returns the global value of the given option
func GetGlobalOption(name string) interface{} {
	return GlobalSettings[name]
}

var defaultCommonSettings = map[string]interface{}{
	"autoindent":     true,
	"autosu":         false,
	"backup":         true,
	"backupdir":      "",
	"basename":       false,
	"colorcolumn":    float64(0),
	"cursorline":     true,
	"diffgutter":     false,
	"encoding":       "utf-8",
	"eofnewline":     true,
	"fastdirty":      false,
	"fileformat":     "unix",
	"filetype":       "unknown",
	"hlsearch":       false,
	"incsearch":      true,
	"ignorecase":     true,
	"indentchar":     " ",
	"keepautoindent": false,
	"matchbrace":     true,
	"mkparents":      false,
	"permbackup":     false,
	"readonly":       false,
	"rmtrailingws":   false,
	"ruler":          true,
	"relativeruler":  false,
	"savecursor":     false,
	"saveundo":       false,
	"scrollbar":      false,
	"scrollmargin":   float64(3),
	"scrollspeed":    float64(2),
	"smartpaste":     true,
	"softwrap":       false,
	"splitbottom":    true,
	"splitright":     true,
	"statusformatl":  "$(filename) $(modified)($(line),$(col)) $(status.paste)| ft:$(opt:filetype) | $(opt:fileformat) | $(opt:encoding)",
	"statusformatr":  "$(bind:ToggleKeyMenu): bindings, $(bind:ToggleHelp): help",
	"statusline":     true,
	"syntax":         true,
	"tabmovement":    false,
	"tabsize":        float64(4),
	"tabstospaces":   false,
	"useprimary":     true,
	"wordwrap":       false,
}

func GetInfoBarOffset() int {
	offset := 0
	if GetGlobalOption("infobar").(bool) {
		offset++
	}
	if GetGlobalOption("keymenu").(bool) {
		offset += 2
	}
	return offset
}

// DefaultCommonSettings returns the default global settings for micro
// Note that colorscheme is a global only option
func DefaultCommonSettings() map[string]interface{} {
	commonsettings := make(map[string]interface{})
	for k, v := range defaultCommonSettings {
		commonsettings[k] = v
	}
	return commonsettings
}

// a list of settings that should only be globally modified and their
// default values
var DefaultGlobalOnlySettings = map[string]interface{}{
	"autosave":       float64(0),
	"clipboard":      "external",
	"colorscheme":    "default",
	"divchars":       "|-",
	"divreverse":     true,
	"fakecursor":     false,
	"infobar":        true,
	"keymenu":        false,
	"mouse":          true,
	"multiopen":      "tab",
	"parsecursor":    false,
	"paste":          false,
<<<<<<< HEAD
	"savehistory":    true,
	"scrollbarchar":  "|",
	"sucmd":          "sudo",
=======
>>>>>>> 9593c2a7
	"pluginchannels": []string{"https://raw.githubusercontent.com/micro-editor/plugin-channel/master/channel.json"},
	"pluginrepos":    []string{},
	"savehistory":    true,
	"sucmd":          "sudo",
	"tabhighlight":   false,
	"tabreverse":     true,
	"xterm":          false,
}

// a list of settings that should never be globally modified
var LocalSettings = []string{
	"filetype",
	"readonly",
}

// DefaultGlobalSettings returns the default global settings for micro
// Note that colorscheme is a global only option
func DefaultGlobalSettings() map[string]interface{} {
	globalsettings := make(map[string]interface{})
	for k, v := range defaultCommonSettings {
		globalsettings[k] = v
	}
	for k, v := range DefaultGlobalOnlySettings {
		globalsettings[k] = v
	}
	return globalsettings
}

// DefaultAllSettings returns a map of all settings and their
// default values (both common and global settings)
func DefaultAllSettings() map[string]interface{} {
	allsettings := make(map[string]interface{})
	for k, v := range defaultCommonSettings {
		allsettings[k] = v
	}
	for k, v := range DefaultGlobalOnlySettings {
		allsettings[k] = v
	}
	return allsettings
}

// GetNativeValue parses and validates a value for a given option
func GetNativeValue(option string, realValue interface{}, value string) (interface{}, error) {
	var native interface{}
	kind := reflect.TypeOf(realValue).Kind()
	if kind == reflect.Bool {
		b, err := util.ParseBool(value)
		if err != nil {
			return nil, ErrInvalidValue
		}
		native = b
	} else if kind == reflect.String {
		native = value
	} else if kind == reflect.Float64 {
		i, err := strconv.Atoi(value)
		if err != nil {
			return nil, ErrInvalidValue
		}
		native = float64(i)
	} else {
		return nil, ErrInvalidValue
	}

	if err := OptionIsValid(option, native); err != nil {
		return nil, err
	}
	return native, nil
}

// OptionIsValid checks if a value is valid for a certain option
func OptionIsValid(option string, value interface{}) error {
	if validator, ok := optionValidators[option]; ok {
		return validator(option, value)
	}

	return nil
}

// Option validators

func validatePositiveValue(option string, value interface{}) error {
	tabsize, ok := value.(float64)

	if !ok {
		return errors.New("Expected numeric type for " + option)
	}

	if tabsize < 1 {
		return errors.New(option + " must be greater than 0")
	}

	return nil
}

func validateNonNegativeValue(option string, value interface{}) error {
	nativeValue, ok := value.(float64)

	if !ok {
		return errors.New("Expected numeric type for " + option)
	}

	if nativeValue < 0 {
		return errors.New(option + " must be non-negative")
	}

	return nil
}

func validateColorscheme(option string, value interface{}) error {
	colorscheme, ok := value.(string)

	if !ok {
		return errors.New("Expected string type for colorscheme")
	}

	if !ColorschemeExists(colorscheme) {
		return errors.New(colorscheme + " is not a valid colorscheme")
	}

	return nil
}

func validateClipboard(option string, value interface{}) error {
	val, ok := value.(string)

	if !ok {
		return errors.New("Expected string type for clipboard")
	}

	switch val {
	case "internal", "external", "terminal":
	default:
		return errors.New(option + " must be 'internal', 'external', or 'terminal'")
	}

	return nil
}

func validateLineEnding(option string, value interface{}) error {
	endingType, ok := value.(string)

	if !ok {
		return errors.New("Expected string type for file format")
	}

	if endingType != "unix" && endingType != "dos" {
		return errors.New("File format must be either 'unix' or 'dos'")
	}

	return nil
}

func validateEncoding(option string, value interface{}) error {
	_, err := htmlindex.Get(value.(string))
	return err
}

func validateMultiOpen(option string, value interface{}) error {
	val, ok := value.(string)

	if !ok {
		return errors.New("Expected string type for multiopen")
	}

	switch val {
	case "tab", "hsplit", "vsplit":
	default:
		return errors.New(option + " must be 'tab', 'hsplit', or 'vsplit'")
	}

	return nil
}<|MERGE_RESOLUTION|>--- conflicted
+++ resolved
@@ -353,12 +353,9 @@
 	"multiopen":      "tab",
 	"parsecursor":    false,
 	"paste":          false,
-<<<<<<< HEAD
 	"savehistory":    true,
 	"scrollbarchar":  "|",
 	"sucmd":          "sudo",
-=======
->>>>>>> 9593c2a7
 	"pluginchannels": []string{"https://raw.githubusercontent.com/micro-editor/plugin-channel/master/channel.json"},
 	"pluginrepos":    []string{},
 	"savehistory":    true,
