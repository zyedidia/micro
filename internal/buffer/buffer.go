package buffer

import (
	"bufio"
	"bytes"
	"crypto/md5"
	"errors"
	"fmt"
	"io"
	"io/ioutil"
	"os"
	"path"
	"path/filepath"
	"strconv"
	"strings"
	"sync"
	"sync/atomic"
	"time"

	luar "layeh.com/gopher-luar"

	dmp "github.com/sergi/go-diff/diffmatchpatch"
	"github.com/zyedidia/micro/v2/internal/config"
	ulua "github.com/zyedidia/micro/v2/internal/lua"
	"github.com/zyedidia/micro/v2/internal/screen"
	"github.com/zyedidia/micro/v2/internal/util"
	"github.com/zyedidia/micro/v2/pkg/highlight"
	"golang.org/x/text/encoding/htmlindex"
	"golang.org/x/text/encoding/unicode"
	"golang.org/x/text/transform"
)

const backupTime = 8000

var (
	// OpenBuffers is a list of the currently open buffers
	OpenBuffers []*Buffer
	// LogBuf is a reference to the log buffer which can be opened with the
	// `> log` command
	LogBuf *Buffer
)

// The BufType defines what kind of buffer this is
type BufType struct {
	Kind     int
	Readonly bool // The buffer cannot be edited
	Scratch  bool // The buffer cannot be saved
	Syntax   bool // Syntax highlighting is enabled
}

var (
	// BTDefault is a default buffer
	BTDefault = BufType{0, false, false, true}
	// BTHelp is a help buffer
	BTHelp = BufType{1, true, true, true}
	// BTLog is a log buffer
	BTLog = BufType{2, true, true, false}
	// BTScratch is a buffer that cannot be saved (for scratch work)
	BTScratch = BufType{3, false, true, false}
	// BTRaw is is a buffer that shows raw terminal events
	BTRaw = BufType{4, false, true, false}
	// BTInfo is a buffer for inputting information
	BTInfo = BufType{5, false, true, false}
	// BTStdout is a buffer that only writes to stdout
	// when closed
	BTStdout = BufType{6, false, true, true}

	// ErrFileTooLarge is returned when the file is too large to hash
	// (fastdirty is automatically enabled)
	ErrFileTooLarge = errors.New("File is too large to hash")
)

// SharedBuffer is a struct containing info that is shared among buffers
// that have the same file open
type SharedBuffer struct {
	*LineArray
	// Stores the last modification time of the file the buffer is pointing to
	ModTime time.Time
	// Type of the buffer (e.g. help, raw, scratch etc..)
	Type BufType

	// Path to the file on disk
	Path string
	// Absolute path to the file on disk
	AbsPath string
	// Name of the buffer on the status line
	name string

	toStdout bool

	// Settings customized by the user
	Settings map[string]interface{}

	Suggestions   []string
	Completions   []string
	CurSuggestion int

	Messages []*Message

	updateDiffTimer   *time.Timer
	diffBase          []byte
	diffBaseLineCount int
	diffLock          sync.RWMutex
	diff              map[int]DiffStatus

	requestedBackup bool

	// ReloadDisabled allows the user to disable reloads if they
	// are viewing a file that is constantly changing
	ReloadDisabled bool

	isModified bool
	// Whether or not suggestions can be autocompleted must be shared because
	// it changes based on how the buffer has changed
	HasSuggestions bool

	// The Highlighter struct actually performs the highlighting
	Highlighter *highlight.Highlighter
	// SyntaxDef represents the syntax highlighting definition being used
	// This stores the highlighting rules and filetype detection info
	SyntaxDef *highlight.Def

	ModifiedThisFrame bool

	// Hash of the original buffer -- empty if fastdirty is on
	origHash [md5.Size]byte
}

func (b *SharedBuffer) insert(pos Loc, value []byte) {
	b.isModified = true
	b.HasSuggestions = false
	b.LineArray.insert(pos, value)

	inslines := bytes.Count(value, []byte{'\n'})
	b.MarkModified(pos.Y, pos.Y+inslines)
}
func (b *SharedBuffer) remove(start, end Loc) []byte {
	b.isModified = true
	b.HasSuggestions = false
	defer b.MarkModified(start.Y, end.Y)
	return b.LineArray.remove(start, end)
}

// MarkModified marks the buffer as modified for this frame
// and performs rehighlighting if syntax highlighting is enabled
func (b *SharedBuffer) MarkModified(start, end int) {
	b.ModifiedThisFrame = true

	start = util.Clamp(start, 0, len(b.lines)-1)
	end = util.Clamp(end, 0, len(b.lines)-1)

	if b.Settings["syntax"].(bool) && b.SyntaxDef != nil {
		l := -1
		for i := start; i <= end; i++ {
			l = util.Max(b.Highlighter.ReHighlightStates(b, i), l)
		}
		b.Highlighter.HighlightMatches(b, start, l)
	}

	for i := start; i <= end; i++ {
		b.LineArray.invalidateSearchMatches(i)
	}
}

// DisableReload disables future reloads of this sharedbuffer
func (b *SharedBuffer) DisableReload() {
	b.ReloadDisabled = true
}

const (
	DSUnchanged    = 0
	DSAdded        = 1
	DSModified     = 2
	DSDeletedAbove = 3
)

type DiffStatus byte

// Buffer stores the main information about a currently open file including
// the actual text (in a LineArray), the undo/redo stack (in an EventHandler)
// all the cursors, the syntax highlighting info, the settings for the buffer
// and some misc info about modification time and path location.
// The syntax highlighting info must be stored with the buffer because the syntax
// highlighter attaches information to each line of the buffer for optimization
// purposes so it doesn't have to rehighlight everything on every update.
// Likewise for the search highlighting.
type Buffer struct {
	*EventHandler
	*SharedBuffer

	fini        int32
	cursors     []*Cursor
	curCursor   int
	StartCursor Loc

<<<<<<< HEAD
	// Last search stores the last successful search
	LastSearch      string
	LastSearchRegex bool
	// HighlightSearch enables highlighting all instances of the last successful search
	HighlightSearch bool
=======
	// OptionCallback is called after a buffer option value is changed.
	// The display module registers its OptionCallback to ensure the buffer window
	// is properly updated when needed. This is a workaround for the fact that
	// the buffer module cannot directly call the display's API (it would mean
	// a circular dependency between packages).
	OptionCallback func(option string, nativeValue interface{})

	// The display module registers its own GetVisualX function for getting
	// the correct visual x location of a cursor when softwrap is used.
	// This is hacky. Maybe it would be better to move all the visual x logic
	// from buffer to display, but it would require rewriting a lot of code.
	GetVisualX func(loc Loc) int
>>>>>>> 3d0b5db2
}

// NewBufferFromFileAtLoc opens a new buffer with a given cursor location
// If cursorLoc is {-1, -1} the location does not overwrite what the cursor location
// would otherwise be (start of file, or saved cursor position if `savecursor` is
// enabled)
func NewBufferFromFileAtLoc(path string, btype BufType, cursorLoc Loc) (*Buffer, error) {
	var err error
	filename := path
	if config.GetGlobalOption("parsecursor").(bool) && cursorLoc.X == -1 && cursorLoc.Y == -1 {
		var cursorPos []string
		filename, cursorPos = util.GetPathAndCursorPosition(filename)
		cursorLoc, err = ParseCursorLocation(cursorPos)
		if err != nil {
			cursorLoc = Loc{-1, -1}
		}
	}

	filename, err = util.ReplaceHome(filename)
	if err != nil {
		return nil, err
	}

	f, err := os.OpenFile(filename, os.O_WRONLY, 0)
	readonly := os.IsPermission(err)
	f.Close()

	fileInfo, serr := os.Stat(filename)
	if serr != nil && !os.IsNotExist(serr) {
		return nil, serr
	}
	if serr == nil && fileInfo.IsDir() {
		return nil, errors.New("Error: " + filename + " is a directory and cannot be opened")
	}

	file, err := os.Open(filename)
	if err == nil {
		defer file.Close()
	}

	var buf *Buffer
	if os.IsNotExist(err) {
		// File does not exist -- create an empty buffer with that name
		buf = NewBufferFromString("", filename, btype)
	} else if err != nil {
		return nil, err
	} else {
		buf = NewBuffer(file, util.FSize(file), filename, cursorLoc, btype)
	}

	if readonly && prompt != nil {
		prompt.Message("Warning: file is readonly - sudo will be attempted when saving")
		// buf.SetOptionNative("readonly", true)
	}

	return buf, nil
}

// NewBufferFromFile opens a new buffer using the given path
// It will also automatically handle `~`, and line/column with filename:l:c
// It will return an empty buffer if the path does not exist
// and an error if the file is a directory
func NewBufferFromFile(path string, btype BufType) (*Buffer, error) {
	return NewBufferFromFileAtLoc(path, btype, Loc{-1, -1})
}

// NewBufferFromStringAtLoc creates a new buffer containing the given string with a cursor loc
func NewBufferFromStringAtLoc(text, path string, btype BufType, cursorLoc Loc) *Buffer {
	return NewBuffer(strings.NewReader(text), int64(len(text)), path, cursorLoc, btype)
}

// NewBufferFromString creates a new buffer containing the given string
func NewBufferFromString(text, path string, btype BufType) *Buffer {
	return NewBuffer(strings.NewReader(text), int64(len(text)), path, Loc{-1, -1}, btype)
}

// NewBuffer creates a new buffer from a given reader with a given path
// Ensure that ReadSettings and InitGlobalSettings have been called before creating
// a new buffer
// Places the cursor at startcursor. If startcursor is -1, -1 places the
// cursor at an autodetected location (based on savecursor or :LINE:COL)
func NewBuffer(r io.Reader, size int64, path string, startcursor Loc, btype BufType) *Buffer {
	absPath, _ := filepath.Abs(path)

	b := new(Buffer)

	found := false
	if len(path) > 0 {
		for _, buf := range OpenBuffers {
			if buf.AbsPath == absPath && buf.Type != BTInfo {
				found = true
				b.SharedBuffer = buf.SharedBuffer
				b.EventHandler = buf.EventHandler
			}
		}
	}

	hasBackup := false
	if !found {
		b.SharedBuffer = new(SharedBuffer)
		b.Type = btype

		b.AbsPath = absPath
		b.Path = path

		// this is a little messy since we need to know some settings to read
		// the file properly, but some settings depend on the filetype, which
		// we don't know until reading the file. We first read the settings
		// into a local variable and then use that to determine the encoding,
		// readonly, and fileformat necessary for reading the file and
		// assigning the filetype.
		settings := config.DefaultCommonSettings()
		b.Settings = config.DefaultCommonSettings()
		for k, v := range config.GlobalSettings {
			if _, ok := config.DefaultGlobalOnlySettings[k]; !ok {
				// make sure setting is not global-only
				settings[k] = v
				b.Settings[k] = v
			}
		}
		config.InitLocalSettings(settings, path)
		b.Settings["readonly"] = settings["readonly"]
		b.Settings["filetype"] = settings["filetype"]
		b.Settings["syntax"] = settings["syntax"]

		enc, err := htmlindex.Get(settings["encoding"].(string))
		if err != nil {
			enc = unicode.UTF8
			b.Settings["encoding"] = "utf-8"
		}

		hasBackup = b.ApplyBackup(size)

		if !hasBackup {
			reader := bufio.NewReader(transform.NewReader(r, enc.NewDecoder()))

			var ff FileFormat = FFAuto

			if size == 0 {
				// for empty files, use the fileformat setting instead of
				// autodetection
				switch settings["fileformat"] {
				case "unix":
					ff = FFUnix
				case "dos":
					ff = FFDos
				}
			}

			b.LineArray = NewLineArray(uint64(size), ff, reader)
		}
		b.EventHandler = NewEventHandler(b.SharedBuffer, b.cursors)

		// The last time this file was modified
		b.UpdateModTime()
	}

	if b.Settings["readonly"].(bool) && b.Type == BTDefault {
		b.Type.Readonly = true
	}

	switch b.Endings {
	case FFUnix:
		b.Settings["fileformat"] = "unix"
	case FFDos:
		b.Settings["fileformat"] = "dos"
	}

	b.UpdateRules()
	// init local settings again now that we know the filetype
	config.InitLocalSettings(b.Settings, b.Path)

	if _, err := os.Stat(filepath.Join(config.ConfigDir, "buffers")); os.IsNotExist(err) {
		os.Mkdir(filepath.Join(config.ConfigDir, "buffers"), os.ModePerm)
	}

	if startcursor.X != -1 && startcursor.Y != -1 {
		b.StartCursor = startcursor
	} else if b.Settings["savecursor"].(bool) || b.Settings["saveundo"].(bool) {
		err := b.Unserialize()
		if err != nil {
			screen.TermMessage(err)
		}
	}

	b.AddCursor(NewCursor(b, b.StartCursor))
	b.GetActiveCursor().Relocate()

	if !b.Settings["fastdirty"].(bool) && !found {
		if size > LargeFileThreshold {
			// If the file is larger than LargeFileThreshold fastdirty needs to be on
			b.Settings["fastdirty"] = true
		} else if !hasBackup {
			// since applying a backup does not save the applied backup to disk, we should
			// not calculate the original hash based on the backup data
			calcHash(b, &b.origHash)
		}
	}

	err := config.RunPluginFn("onBufferOpen", luar.New(ulua.L, b))
	if err != nil {
		screen.TermMessage(err)
	}

	OpenBuffers = append(OpenBuffers, b)

	return b
}

// Close removes this buffer from the list of open buffers
func (b *Buffer) Close() {
	for i, buf := range OpenBuffers {
		if b == buf {
			b.Fini()
			copy(OpenBuffers[i:], OpenBuffers[i+1:])
			OpenBuffers[len(OpenBuffers)-1] = nil
			OpenBuffers = OpenBuffers[:len(OpenBuffers)-1]
			return
		}
	}
}

// Fini should be called when a buffer is closed and performs
// some cleanup
func (b *Buffer) Fini() {
	if !b.Modified() {
		b.Serialize()
	}
	b.RemoveBackup()

	if b.Type == BTStdout {
		fmt.Fprint(util.Stdout, string(b.Bytes()))
	}

	atomic.StoreInt32(&(b.fini), int32(1))
}

// GetName returns the name that should be displayed in the statusline
// for this buffer
func (b *Buffer) GetName() string {
	name := b.name
	if name == "" {
		if b.Path == "" {
			return "No name"
		}
		name = b.Path
	}
	if b.Settings["basename"].(bool) {
		return path.Base(name)
	}
	return name
}

//SetName changes the name for this buffer
func (b *Buffer) SetName(s string) {
	b.name = s
}

// Insert inserts the given string of text at the start location
func (b *Buffer) Insert(start Loc, text string) {
	if !b.Type.Readonly {
		b.EventHandler.cursors = b.cursors
		b.EventHandler.active = b.curCursor
		b.EventHandler.Insert(start, text)

		b.RequestBackup()
	}
}

// Remove removes the characters between the start and end locations
func (b *Buffer) Remove(start, end Loc) {
	if !b.Type.Readonly {
		b.EventHandler.cursors = b.cursors
		b.EventHandler.active = b.curCursor
		b.EventHandler.Remove(start, end)

		b.RequestBackup()
	}
}

// FileType returns the buffer's filetype
func (b *Buffer) FileType() string {
	return b.Settings["filetype"].(string)
}

// ExternallyModified returns whether the file being edited has
// been modified by some external process
func (b *Buffer) ExternallyModified() bool {
	modTime, err := util.GetModTime(b.Path)
	if err == nil {
		return modTime != b.ModTime
	}
	return false
}

// UpdateModTime updates the modtime of this file
func (b *Buffer) UpdateModTime() (err error) {
	b.ModTime, err = util.GetModTime(b.Path)
	return
}

// ReOpen reloads the current buffer from disk
func (b *Buffer) ReOpen() error {
	file, err := os.Open(b.Path)
	if err != nil {
		return err
	}

	enc, err := htmlindex.Get(b.Settings["encoding"].(string))
	if err != nil {
		return err
	}

	reader := bufio.NewReader(transform.NewReader(file, enc.NewDecoder()))
	data, err := ioutil.ReadAll(reader)
	txt := string(data)

	if err != nil {
		return err
	}
	b.EventHandler.ApplyDiff(txt)

	err = b.UpdateModTime()
	if !b.Settings["fastdirty"].(bool) {
		calcHash(b, &b.origHash)
	}
	b.isModified = false
	b.RelocateCursors()
	return err
}

// RelocateCursors relocates all cursors (makes sure they are in the buffer)
func (b *Buffer) RelocateCursors() {
	for _, c := range b.cursors {
		c.Relocate()
	}
}

// RuneAt returns the rune at a given location in the buffer
func (b *Buffer) RuneAt(loc Loc) rune {
	line := b.LineBytes(loc.Y)
	if len(line) > 0 {
		i := 0
		for len(line) > 0 {
			r, _, size := util.DecodeCharacter(line)
			line = line[size:]

			if i == loc.X {
				return r
			}

			i++
		}
	}
	return '\n'
}

// WordAt returns the word around a given location in the buffer
func (b *Buffer) WordAt(loc Loc) []byte {
	if len(b.LineBytes(loc.Y)) == 0 || !util.IsWordChar(b.RuneAt(loc)) {
		return []byte{}
	}

	start := loc
	end := loc.Move(1, b)

	for start.X > 0 && util.IsWordChar(b.RuneAt(start.Move(-1, b))) {
		start.X--
	}

	lineLen := util.CharacterCount(b.LineBytes(loc.Y))
	for end.X < lineLen && util.IsWordChar(b.RuneAt(end)) {
		end.X++
	}

	return b.Substr(start, end)
}

// Modified returns if this buffer has been modified since
// being opened
func (b *Buffer) Modified() bool {
	if b.Type.Scratch {
		return false
	}

	if b.Settings["fastdirty"].(bool) {
		return b.isModified
	}

	var buff [md5.Size]byte

	calcHash(b, &buff)
	return buff != b.origHash
}

// Size returns the number of bytes in the current buffer
func (b *Buffer) Size() int {
	nb := 0
	for i := 0; i < b.LinesNum(); i++ {
		nb += len(b.LineBytes(i))

		if i != b.LinesNum()-1 {
			if b.Endings == FFDos {
				nb++ // carriage return
			}
			nb++ // newline
		}
	}
	return nb
}

// calcHash calculates md5 hash of all lines in the buffer
func calcHash(b *Buffer, out *[md5.Size]byte) error {
	h := md5.New()

	size := 0
	if len(b.lines) > 0 {
		n, e := h.Write(b.lines[0].data)
		if e != nil {
			return e
		}
		size += n

		for _, l := range b.lines[1:] {
			n, e = h.Write([]byte{'\n'})
			if e != nil {
				return e
			}
			size += n
			n, e = h.Write(l.data)
			if e != nil {
				return e
			}
			size += n
		}
	}

	if size > LargeFileThreshold {
		return ErrFileTooLarge
	}

	h.Sum((*out)[:0])
	return nil
}

// UpdateRules updates the syntax rules and filetype for this buffer
// This is called when the colorscheme changes
func (b *Buffer) UpdateRules() {
	if !b.Type.Syntax {
		return
	}
	ft := b.Settings["filetype"].(string)
	if ft == "off" {
		return
	}
	syntaxFile := ""
	foundDef := false
	var header *highlight.Header
	// search for the syntax file in the user's custom syntax files
	for _, f := range config.ListRealRuntimeFiles(config.RTSyntax) {
		data, err := f.Data()
		if err != nil {
			screen.TermMessage("Error loading syntax file " + f.Name() + ": " + err.Error())
			continue
		}

		header, err = highlight.MakeHeaderYaml(data)
		if err != nil {
			screen.TermMessage("Error parsing header for syntax file " + f.Name() + ": " + err.Error())
		}
		file, err := highlight.ParseFile(data)
		if err != nil {
			screen.TermMessage("Error parsing syntax file " + f.Name() + ": " + err.Error())
			continue
		}

		if ((ft == "unknown" || ft == "") && highlight.MatchFiletype(header.FtDetect, b.Path, b.lines[0].data)) || header.FileType == ft {
			syndef, err := highlight.ParseDef(file, header)
			if err != nil {
				screen.TermMessage("Error parsing syntax file " + f.Name() + ": " + err.Error())
				continue
			}
			b.SyntaxDef = syndef
			syntaxFile = f.Name()
			foundDef = true
			break
		}
	}

	// search in the default syntax files
	for _, f := range config.ListRuntimeFiles(config.RTSyntaxHeader) {
		data, err := f.Data()
		if err != nil {
			screen.TermMessage("Error loading syntax header file " + f.Name() + ": " + err.Error())
			continue
		}

		header, err = highlight.MakeHeader(data)
		if err != nil {
			screen.TermMessage("Error reading syntax header file", f.Name(), err)
			continue
		}

		if ft == "unknown" || ft == "" {
			if highlight.MatchFiletype(header.FtDetect, b.Path, b.lines[0].data) {
				syntaxFile = f.Name()
				break
			}
		} else if header.FileType == ft {
			syntaxFile = f.Name()
			break
		}
	}

	if syntaxFile != "" && !foundDef {
		// we found a syntax file using a syntax header file
		for _, f := range config.ListRuntimeFiles(config.RTSyntax) {
			if f.Name() == syntaxFile {
				data, err := f.Data()
				if err != nil {
					screen.TermMessage("Error loading syntax file " + f.Name() + ": " + err.Error())
					continue
				}

				file, err := highlight.ParseFile(data)
				if err != nil {
					screen.TermMessage("Error parsing syntax file " + f.Name() + ": " + err.Error())
					continue
				}

				syndef, err := highlight.ParseDef(file, header)
				if err != nil {
					screen.TermMessage("Error parsing syntax file " + f.Name() + ": " + err.Error())
					continue
				}
				b.SyntaxDef = syndef
				break
			}
		}
	}

	if b.SyntaxDef != nil && highlight.HasIncludes(b.SyntaxDef) {
		includes := highlight.GetIncludes(b.SyntaxDef)

		var files []*highlight.File
		for _, f := range config.ListRuntimeFiles(config.RTSyntax) {
			data, err := f.Data()
			if err != nil {
				screen.TermMessage("Error parsing syntax file " + f.Name() + ": " + err.Error())
				continue
			}
			header, err := highlight.MakeHeaderYaml(data)
			if err != nil {
				screen.TermMessage("Error parsing syntax file " + f.Name() + ": " + err.Error())
				continue
			}

			for _, i := range includes {
				if header.FileType == i {
					file, err := highlight.ParseFile(data)
					if err != nil {
						screen.TermMessage("Error parsing syntax file " + f.Name() + ": " + err.Error())
						continue
					}
					files = append(files, file)
					break
				}
			}
			if len(files) >= len(includes) {
				break
			}
		}

		highlight.ResolveIncludes(b.SyntaxDef, files)
	}

	if b.Highlighter == nil || syntaxFile != "" {
		if b.SyntaxDef != nil {
			b.Settings["filetype"] = b.SyntaxDef.FileType
		}
	} else {
		b.SyntaxDef = &highlight.EmptyDef
	}

	if b.SyntaxDef != nil {
		b.Highlighter = highlight.NewHighlighter(b.SyntaxDef)
		if b.Settings["syntax"].(bool) {
			go func() {
				b.Highlighter.HighlightStates(b)
				b.Highlighter.HighlightMatches(b, 0, b.End().Y)
				screen.Redraw()
			}()
		}
	}
}

// ClearMatches clears all of the syntax highlighting for the buffer
func (b *Buffer) ClearMatches() {
	for i := range b.lines {
		b.SetMatch(i, nil)
		b.SetState(i, nil)
	}
}

// IndentString returns this buffer's indent method (a tabstop or n spaces
// depending on the settings)
func (b *Buffer) IndentString(tabsize int) string {
	if b.Settings["tabstospaces"].(bool) {
		return util.Spaces(tabsize)
	}
	return "\t"
}

// SetCursors resets this buffer's cursors to a new list
func (b *Buffer) SetCursors(c []*Cursor) {
	b.cursors = c
	b.EventHandler.cursors = b.cursors
	b.EventHandler.active = b.curCursor
}

// AddCursor adds a new cursor to the list
func (b *Buffer) AddCursor(c *Cursor) {
	b.cursors = append(b.cursors, c)
	b.EventHandler.cursors = b.cursors
	b.EventHandler.active = b.curCursor
	b.UpdateCursors()
}

// SetCurCursor sets the current cursor
func (b *Buffer) SetCurCursor(n int) {
	b.curCursor = n
}

// GetActiveCursor returns the main cursor in this buffer
func (b *Buffer) GetActiveCursor() *Cursor {
	return b.cursors[b.curCursor]
}

// GetCursor returns the nth cursor
func (b *Buffer) GetCursor(n int) *Cursor {
	return b.cursors[n]
}

// GetCursors returns the list of cursors in this buffer
func (b *Buffer) GetCursors() []*Cursor {
	return b.cursors
}

// NumCursors returns the number of cursors
func (b *Buffer) NumCursors() int {
	return len(b.cursors)
}

// MergeCursors merges any cursors that are at the same position
// into one cursor
func (b *Buffer) MergeCursors() {
	var cursors []*Cursor
	for i := 0; i < len(b.cursors); i++ {
		c1 := b.cursors[i]
		if c1 != nil {
			for j := 0; j < len(b.cursors); j++ {
				c2 := b.cursors[j]
				if c2 != nil && i != j && c1.Loc == c2.Loc {
					b.cursors[j] = nil
				}
			}
			cursors = append(cursors, c1)
		}
	}

	b.cursors = cursors

	for i := range b.cursors {
		b.cursors[i].Num = i
	}

	if b.curCursor >= len(b.cursors) {
		b.curCursor = len(b.cursors) - 1
	}
	b.EventHandler.cursors = b.cursors
	b.EventHandler.active = b.curCursor
}

// UpdateCursors updates all the cursors indicies
func (b *Buffer) UpdateCursors() {
	b.EventHandler.cursors = b.cursors
	b.EventHandler.active = b.curCursor
	for i, c := range b.cursors {
		c.Num = i
	}
}

func (b *Buffer) RemoveCursor(i int) {
	copy(b.cursors[i:], b.cursors[i+1:])
	b.cursors[len(b.cursors)-1] = nil
	b.cursors = b.cursors[:len(b.cursors)-1]
	b.curCursor = util.Clamp(b.curCursor, 0, len(b.cursors)-1)
	b.UpdateCursors()
}

// ClearCursors removes all extra cursors
func (b *Buffer) ClearCursors() {
	for i := 1; i < len(b.cursors); i++ {
		b.cursors[i] = nil
	}
	b.cursors = b.cursors[:1]
	b.UpdateCursors()
	b.curCursor = 0
	b.GetActiveCursor().ResetSelection()
}

// MoveLinesUp moves the range of lines up one row
func (b *Buffer) MoveLinesUp(start int, end int) {
	if start < 1 || start >= end || end > len(b.lines) {
		return
	}
	l := string(b.LineBytes(start - 1))
	if end == len(b.lines) {
		b.insert(
			Loc{
				util.CharacterCount(b.lines[end-1].data),
				end - 1,
			},
			[]byte{'\n'},
		)
	}
	b.Insert(
		Loc{0, end},
		l+"\n",
	)
	b.Remove(
		Loc{0, start - 1},
		Loc{0, start},
	)
}

// MoveLinesDown moves the range of lines down one row
func (b *Buffer) MoveLinesDown(start int, end int) {
	if start < 0 || start >= end || end >= len(b.lines) {
		return
	}
	l := string(b.LineBytes(end))
	b.Insert(
		Loc{0, start},
		l+"\n",
	)
	end++
	b.Remove(
		Loc{0, end},
		Loc{0, end + 1},
	)
}

var BracePairs = [][2]rune{
	{'(', ')'},
	{'{', '}'},
	{'[', ']'},
}

// FindMatchingBrace returns the location in the buffer of the matching bracket
// It is given a brace type containing the open and closing character, (for example
// '{' and '}') as well as the location to match from
// TODO: maybe can be more efficient with utf8 package
// returns the location of the matching brace
// if the boolean returned is true then the original matching brace is one character left
// of the starting location
func (b *Buffer) FindMatchingBrace(braceType [2]rune, start Loc) (Loc, bool, bool) {
	curLine := []rune(string(b.LineBytes(start.Y)))
	startChar := ' '
	if start.X >= 0 && start.X < len(curLine) {
		startChar = curLine[start.X]
	}
	leftChar := ' '
	if start.X-1 >= 0 && start.X-1 < len(curLine) {
		leftChar = curLine[start.X-1]
	}
	var i int
	if startChar == braceType[0] || leftChar == braceType[0] {
		for y := start.Y; y < b.LinesNum(); y++ {
			l := []rune(string(b.LineBytes(y)))
			xInit := 0
			if y == start.Y {
				if startChar == braceType[0] {
					xInit = start.X
				} else {
					xInit = start.X - 1
				}
			}
			for x := xInit; x < len(l); x++ {
				r := l[x]
				if r == braceType[0] {
					i++
				} else if r == braceType[1] {
					i--
					if i == 0 {
						if startChar == braceType[0] {
							return Loc{x, y}, false, true
						}
						return Loc{x, y}, true, true
					}
				}
			}
		}
	} else if startChar == braceType[1] || leftChar == braceType[1] {
		for y := start.Y; y >= 0; y-- {
			l := []rune(string(b.lines[y].data))
			xInit := len(l) - 1
			if y == start.Y {
				if leftChar == braceType[1] {
					xInit = start.X - 1
				} else {
					xInit = start.X
				}
			}
			for x := xInit; x >= 0; x-- {
				r := l[x]
				if r == braceType[0] {
					i--
					if i == 0 {
						if leftChar == braceType[1] {
							return Loc{x, y}, true, true
						}
						return Loc{x, y}, false, true
					}
				} else if r == braceType[1] {
					i++
				}
			}
		}
	}
	return start, true, false
}

// Retab changes all tabs to spaces or vice versa
func (b *Buffer) Retab() {
	toSpaces := b.Settings["tabstospaces"].(bool)
	tabsize := util.IntOpt(b.Settings["tabsize"])
	dirty := false

	for i := 0; i < b.LinesNum(); i++ {
		l := b.LineBytes(i)

		ws := util.GetLeadingWhitespace(l)
		if len(ws) != 0 {
			if toSpaces {
				ws = bytes.ReplaceAll(ws, []byte{'\t'}, bytes.Repeat([]byte{' '}, tabsize))
			} else {
				ws = bytes.ReplaceAll(ws, bytes.Repeat([]byte{' '}, tabsize), []byte{'\t'})
			}
		}

		l = bytes.TrimLeft(l, " \t")
		b.lines[i].data = append(ws, l...)
		b.MarkModified(i, i)
		dirty = true
	}

	b.isModified = dirty
}

// ParseCursorLocation turns a cursor location like 10:5 (LINE:COL)
// into a loc
func ParseCursorLocation(cursorPositions []string) (Loc, error) {
	startpos := Loc{0, 0}
	var err error

	// if no positions are available exit early
	if cursorPositions == nil {
		return startpos, errors.New("No cursor positions were provided.")
	}

	startpos.Y, err = strconv.Atoi(cursorPositions[0])
	startpos.Y--
	if err == nil {
		if len(cursorPositions) > 1 {
			startpos.X, err = strconv.Atoi(cursorPositions[1])
			if startpos.X > 0 {
				startpos.X--
			}
		}
	}

	return startpos, err
}

// Line returns the string representation of the given line number
func (b *Buffer) Line(i int) string {
	return string(b.LineBytes(i))
}

func (b *Buffer) Write(bytes []byte) (n int, err error) {
	b.EventHandler.InsertBytes(b.End(), bytes)
	return len(bytes), nil
}

func (b *Buffer) updateDiffSync() {
	b.diffLock.Lock()
	defer b.diffLock.Unlock()

	b.diff = make(map[int]DiffStatus)

	if b.diffBase == nil {
		return
	}

	differ := dmp.New()
	baseRunes, bufferRunes, _ := differ.DiffLinesToRunes(string(b.diffBase), string(b.Bytes()))
	diffs := differ.DiffMainRunes(baseRunes, bufferRunes, false)
	lineN := 0

	for _, diff := range diffs {
		lineCount := len([]rune(diff.Text))

		switch diff.Type {
		case dmp.DiffEqual:
			lineN += lineCount
		case dmp.DiffInsert:
			var status DiffStatus
			if b.diff[lineN] == DSDeletedAbove {
				status = DSModified
			} else {
				status = DSAdded
			}
			for i := 0; i < lineCount; i++ {
				b.diff[lineN] = status
				lineN++
			}
		case dmp.DiffDelete:
			b.diff[lineN] = DSDeletedAbove
		}
	}
}

// UpdateDiff computes the diff between the diff base and the buffer content.
// The update may be performed synchronously or asynchronously.
// UpdateDiff calls the supplied callback when the update is complete.
// The argument passed to the callback is set to true if and only if
// the update was performed synchronously.
// If an asynchronous update is already pending when UpdateDiff is called,
// UpdateDiff does not schedule another update, in which case the callback
// is not called.
func (b *Buffer) UpdateDiff(callback func(bool)) {
	if b.updateDiffTimer != nil {
		return
	}

	lineCount := b.LinesNum()
	if b.diffBaseLineCount > lineCount {
		lineCount = b.diffBaseLineCount
	}

	if lineCount < 1000 {
		b.updateDiffSync()
		callback(true)
	} else if lineCount < 30000 {
		b.updateDiffTimer = time.AfterFunc(500*time.Millisecond, func() {
			b.updateDiffTimer = nil
			b.updateDiffSync()
			callback(false)
		})
	} else {
		// Don't compute diffs for very large files
		b.diffLock.Lock()
		b.diff = make(map[int]DiffStatus)
		b.diffLock.Unlock()
		callback(true)
	}
}

// SetDiffBase sets the text that is used as the base for diffing the buffer content
func (b *Buffer) SetDiffBase(diffBase []byte) {
	b.diffBase = diffBase
	if diffBase == nil {
		b.diffBaseLineCount = 0
	} else {
		b.diffBaseLineCount = strings.Count(string(diffBase), "\n")
	}
	b.UpdateDiff(func(synchronous bool) {
		screen.Redraw()
	})
}

// DiffStatus returns the diff status for a line in the buffer
func (b *Buffer) DiffStatus(lineN int) DiffStatus {
	b.diffLock.RLock()
	defer b.diffLock.RUnlock()
	// Note that the zero value for DiffStatus is equal to DSUnchanged
	return b.diff[lineN]
}

// SearchMatch returns true if the given location is within a match of the last search.
// It is used for search highlighting
func (b *Buffer) SearchMatch(pos Loc) bool {
	return b.LineArray.SearchMatch(b, pos)
}

// WriteLog writes a string to the log buffer
func WriteLog(s string) {
	LogBuf.EventHandler.Insert(LogBuf.End(), s)
}

// GetLogBuf returns the log buffer
func GetLogBuf() *Buffer {
	return LogBuf
}<|MERGE_RESOLUTION|>--- conflicted
+++ resolved
@@ -193,13 +193,6 @@
 	curCursor   int
 	StartCursor Loc
 
-<<<<<<< HEAD
-	// Last search stores the last successful search
-	LastSearch      string
-	LastSearchRegex bool
-	// HighlightSearch enables highlighting all instances of the last successful search
-	HighlightSearch bool
-=======
 	// OptionCallback is called after a buffer option value is changed.
 	// The display module registers its OptionCallback to ensure the buffer window
 	// is properly updated when needed. This is a workaround for the fact that
@@ -212,7 +205,12 @@
 	// This is hacky. Maybe it would be better to move all the visual x logic
 	// from buffer to display, but it would require rewriting a lot of code.
 	GetVisualX func(loc Loc) int
->>>>>>> 3d0b5db2
+
+	// Last search stores the last successful search
+	LastSearch      string
+	LastSearchRegex bool
+	// HighlightSearch enables highlighting all instances of the last successful search
+	HighlightSearch bool
 }
 
 // NewBufferFromFileAtLoc opens a new buffer with a given cursor location
