filetype: scala

detect:
<<<<<<< HEAD
    filename: "\\.sc(ala)?$"
=======
    filename: "\\.scala$|\\.sbt$"
>>>>>>> 3d683b27

rules:
    - type: "\\b(boolean|byte|char|double|float|int|long|new|short|this|transient|void)\\b"
    - statement: "\\b(match|val|var|break|case|catch|continue|default|do|else|finally|for|if|return|switch|throw|try|while)\\b"
    - statement: "\\b(def|object|case|trait|lazy|implicit|abstract|class|extends|with|final|implements|override|import|instanceof|interface|native|package|private|protected|public|static|strictfp|super|synchronized|throws|volatile|sealed)\\b"
    - constant.string:
        start: "\"\"\""
        end: "\"\"\""
        rules: []
    - constant.string:
        start: "\""
        end: "\""
        skip: "\\\\."
        rules:
            - constant.specialChar: "\\\\."
    - constant: "\\b(true|false|null)\\b"
    - comment:
        start: "//"
        end: "$"
        rules: []
    - comment:
        start: "/\\*"
        end: "\\*/"
        rules: []
    - comment:
        start: "/\\*\\*"
        end: "\\*/"
        rules: []
<|MERGE_RESOLUTION|>--- conflicted
+++ resolved
@@ -1,11 +1,7 @@
 filetype: scala
 
 detect:
-<<<<<<< HEAD
-    filename: "\\.sc(ala)?$"
-=======
-    filename: "\\.scala$|\\.sbt$"
->>>>>>> 3d683b27
+    filename: "\\.sc(ala)?$|\\.sbt$"
 
 rules:
     - type: "\\b(boolean|byte|char|double|float|int|long|new|short|this|transient|void)\\b"
