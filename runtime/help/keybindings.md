--- conflicted
+++ resolved
@@ -502,7 +502,6 @@
     "Ctrl-r":         "ToggleRuler",
     "Ctrl-l":         "command-edit:goto ",
     "Delete":         "Delete",
-<<<<<<< HEAD
     "Ctrl-b":          "ShellMode",
     "Alt-t":           "ShellInsert",
     "Ctrl-q":          "Quit",
@@ -510,14 +509,6 @@
     "Ctrl-w":          "NextSplit",
     "Ctrl-u":          "ToggleMacro",
     "Ctrl-j":          "PlayMacro",
-=======
-    "Ctrl-b":         "ShellMode",
-    "Ctrl-q":         "Quit",
-    "Ctrl-e":         "CommandMode",
-    "Ctrl-w":         "NextSplit",
-    "Ctrl-u":         "ToggleMacro",
-    "Ctrl-j":         "PlayMacro",
->>>>>>> d8e9d61a
     "Insert":         "ToggleOverwriteMode",
 
     // Emacs-style keybindings
