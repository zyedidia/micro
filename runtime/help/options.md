# Options

Micro stores all of the user configuration in its configuration directory.

Micro uses the `$XDG_CONFIG_HOME/micro` as the configuration directory. As per
the XDG spec, if `$XDG_CONFIG_HOME` is not set, `~/.config/micro` is used as 
the config directory.

Here are the options that you can set:

* `autoindent`: when creating a new line use the same indentation as the 
   previous line.

	default value: `on`

* `autosave`: micro will save the buffer every 8 seconds automatically. Micro
   also will automatically save and quit when you exit without asking. Be
   careful when using this feature, because you might accidentally save a file,
   overwriting what was there before.

	default value: `off`

* `colorcolumn`: if this is not set to 0, it will display a column at the
  specified column. This is useful if you want column 80 to be highlighted
  special for example.

	default value: `0`

* `colorscheme`: loads the colorscheme stored in 
   $(configDir)/colorschemes/`option`.micro, This setting is `global only`.

	default value: `default`

	Note that the default colorschemes (default, solarized, and solarized-tc)
	are not located in configDir, because they are embedded in the micro binary.

	The colorscheme can be selected from all the files in the 
	~/.config/micro/colorschemes/ directory. Micro comes by default with three
	colorschemes:

	You can read more about micro's colorschemes in the `colors` help topic
	(`help colors`).

* `cursorline`: highlight the line that the cursor is on in a different color
   (the color is defined by the colorscheme you are using).

	default value: `on`

* `eofnewline`: micro will automatically add a newline to the file.

	default value: `true`

* `fastdirty`: this determines what kind of algorithm micro uses to determine if
   a buffer is modified or not. When `fastdirty` is on, micro just uses a
   boolean `modified` that is set to `true` as soon as the user makes an edit.
   This is fast, but can be inaccurate. If `fastdirty` is off, then micro will
   hash the current buffer against a hash of the original file (created when the
   buffer was loaded). This is more accurate but obviously more resource
   intensive. This option is only for people who really care about having
   accurate modified status.

	default value: `on`

* `fileformat`: this determines what kind of line endings micro will use for the
   file. UNIX line endings are just `\n` (lf) whereas dos line endings are
   `\r\n` (crlf). The two possible values for this option are `unix` and `dos`.
   The fileformat will be automatically detected and displayed on the statusline
   but this option is useful if you would like to change the line endings or if
   you are starting a new file.

	default value: `unix`

* `filetype`: sets the filetype for the current buffer. This setting is
   `local only`.

	default value: this will be automatically set depending on the file you have
	open

* `ignorecase`: perform case-insensitive searches.

	default value: `off`

* `indentchar`: sets the indentation character.

	default value: ` `

* `infobar`: enables the line at the bottom of the editor where messages are
   printed. This option is `global only`.

	default value: `on`

* `keepautoindent`: when using autoindent, whitespace is added for you. This
   option determines if when you move to the next line without any insertions
   the whitespace that was added should be deleted. By default the autoindent
   whitespace is deleted if the line was left empty.

	default value: `off`

* `keymenu`: display the nano-style key menu at the bottom of the screen. Note
   that ToggleKeyMenu is bound to `Alt-g` by default and this is displayed in
   the statusline. To disable this, simply by `Alt-g` to `UnbindKey`.

	default value: `off`

* `mouse`: whether to enable mouse support. When mouse support is disabled,
   usually the terminal will be able to access mouse events which can be useful
   if you want to copy from the terminal instead of from micro (if over ssh for
   example, because the terminal has access to the local clipboard and micro
   does not).

	default value: `on`

* `pluginchannels`: contains all the channels micro's plugin manager will search
   for plugins in. A channel is simply a list of 'repository' json files which
   contain metadata about the given plugin. See the `Plugin Manager` section of
   the `plugins` help topic for more information.

	default value: `https://github.com/micro-editor/plugin-channel`

* `pluginrepos`: contains all the 'repositories' micro's plugin manager will
   search for plugins in. A repository consists of a `repo.json` file which
   contains metadata for a single plugin.

	default value: ` `

* `rmtrailingws`: micro will automatically trim trailing whitespaces at eol.

	default value: `false`

* `ruler`: display line numbers.

	default value: `on`

* `savecursor`: remember where the cursor was last time the file was opened and
   put it there when you open the file again.

	default value: `off`

* `savehistory`: remember command history between closing and re-opening
   micro.

    default value: `on`

* `saveundo`: when this option is on, undo is saved even after you close a file
   so if you close and reopen a file, you can keep undoing.

	default value: `off`

* `scrollbar`: display a scroll bar

    default value: `off`

* `scrollmargin`: amount of lines you would like to see above and below the
   cursor.

	default value: `3`

* `scrollspeed`: amount of lines to scroll for one scroll event.

	default value: `2`

* `softwrap`: should micro wrap lines that are too long to fit on the screen.

	default value: `off`

* `splitbottom`: when a horizontal split is created, should it be created below
   the current split?

	default value: `on`

* `splitright`: when a vertical split is created, should it be created to the
   right of the current split?

	default value: `on`

* `statusline`: display the status line at the bottom of the screen.

	default value: `on`

* `syntax`: turns syntax on or off.

	default value: `on`

* `sucmd`: specifies the super user command. On most systems this is "sudo" but
   on BSD it can be "doas." This option can be customized and is only used when
   saving with su.

	default value: `sudo`

* `tabmovement`: navigate spaces at the beginning of lines as if they are tabs
   (e.g. move over 4 spaces at once). This option only does anything if
   `tabstospaces` is on.

	default value: `off`

* `tabsize`: sets the tab size to `option`

<<<<<<< HEAD
	default value: `off`

* `numberedtabs`: Display the tab's number beside it in the tab bar.  
	default value: `on`

* `showclock`: Display a clock in the status line. 
	(May be off by up to 20 seconds to save on performance. )
	*Note:* Setting this causes micro to redraw the screen at least 4 times a 
	minute, instead of just when it receives input. Hence why it is off by default.
	
	default value: `off`

* `12hourclock`: Display time in a 12-hour format, rather than the default 24-hour.

	default value: `off`
	
* `showseconds`: Display seconds in the status line clock. 
	(This is a bit more resource intensive as it redraws the screen every second.)
	
	default value: `off`
	
* `termtitle`: defines whether or not your terminal's title will be set by micro when opened.
=======
	default value: `4`

* `tabstospaces`: use spaces instead of tabs
>>>>>>> 423f4675

	default value: `off`

* `termtitle`: defines whether or not your terminal's title will be set by micro
   when opened.

	default value: `off`

* `useprimary` (only useful on *nix): defines whether or not micro will use the
   primary clipboard to copy selections in the background. This does not affect
   the normal clipboard using Ctrl-C and Ctrl-V.

	default value: `on`

---

Default plugin options:

* `autoclose`: automatically close `{}` `()` `[]` `""` `''`. Provided by the
   `autoclose` plugin

	default value: `on`

* `ftoptions`: by default, micro will set some options based on the filetype. At
   the moment, micro will use tabs for makefiles and spaces for python and yaml
   files regardless of your settings. If you would like to disable this behavior
   turn this option off.

	default value: `on`

* `linter`: Automatically lint when the file is saved. Provided by the `linter`
   plugin.

	default value: `on`

Any option you set in the editor will be saved to the file 
~/.config/micro/settings.json so, in effect, your configuration file will be 
created for you. If you'd like to take your configuration with you to another
machine, simply copy the settings.json to the other machine.


## Global and local settings

You can set these settings either globally or locally. Locally means that the
setting won't be saved to `~/.config/micro/settings.json` and that it will only
be set in the current buffer. Setting an option globally is the default, and
will set the option in all buffers.

The `colorscheme` option is global only, and the `filetype` option is local
only. To set an option locally, use `setlocal` instead of `set`.

In the `settings.json` file you can also put set options locally by specifying a
glob. Here is an example which has `tabstospaces` on for all files except Go
files, and `tabsize` 4 for all files except Ruby files:

```json
{
	"*.go": {
		"tabstospaces": false
	},
	"*.rb": {
		"tabsize": 2
	},
	"tabstospaces": true,
	"tabsize": 4
}
```

As you can see it is quite easy to set options locally using the `settings.json`
file.<|MERGE_RESOLUTION|>--- conflicted
+++ resolved
@@ -195,8 +195,7 @@
 
 * `tabsize`: sets the tab size to `option`
 
-<<<<<<< HEAD
-	default value: `off`
+	default value: `4`
 
 * `numberedtabs`: Display the tab's number beside it in the tab bar.  
 	default value: `on`
@@ -218,11 +217,9 @@
 	default value: `off`
 	
 * `termtitle`: defines whether or not your terminal's title will be set by micro when opened.
-=======
-	default value: `4`
+	default value: `off`
 
 * `tabstospaces`: use spaces instead of tabs
->>>>>>> 423f4675
 
 	default value: `off`
 
