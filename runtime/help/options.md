--- conflicted
+++ resolved
@@ -146,7 +146,6 @@
 
 	default value: `off`
 
-<<<<<<< HEAD
 * `numberedtabs`: Display the tab's number beside it in the tab bar.  
 	default value: `on`
 
@@ -166,12 +165,10 @@
 	
 	default value: `off`
 	
-=======
 * `termtitle`: defines whether or not your terminal's title will be set by micro when opened.
 
     default value: `off`
 
->>>>>>> 80242f0e
 ---
 
 Default plugin options:
